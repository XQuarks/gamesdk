/*
 * Copyright (C) 2020 The Android Open Source Project
 *
 * Licensed under the Apache License, Version 2.0 (the "License");
 * you may not use this file except in compliance with the License.
 * You may obtain a copy of the License at
 *
 *      http://www.apache.org/licenses/LICENSE-2.0
 *
 * Unless required by applicable law or agreed to in writing, software
 * distributed under the License is distributed on an "AS IS" BASIS,
 * WITHOUT WARRANTIES OR CONDITIONS OF ANY KIND, either express or implied.
 * See the License for the specific language governing permissions and
 * limitations under the License
 */
package Model;

import java.util.ArrayList;
import java.util.List;

public class QualityDataModel {

  private List<String> fieldNames;
  /*
   * For int32/float values, insert in fieldValues value.toString().
   * For Enum values, insert <name_of_value_that_is_set>.toString().
   */
  private List<String> fieldValues;

  public QualityDataModel() {
    fieldNames = new ArrayList<>();
    fieldValues = new ArrayList<>();
  }

  public QualityDataModel(List<String> fieldNames, List<String> fieldValues) {
    this.fieldNames = fieldNames;
    this.fieldValues = fieldValues;
  }

<<<<<<< HEAD
  public boolean addField(String paramName, String type) {
=======
  public boolean addField(String paramName, String paramValue) {
>>>>>>> c7e3ac51
    if (fieldNames.contains(paramName)) {
      return false;
    }
    fieldNames.add(paramName);
    fieldValues.add(paramValue);
    return true;
  }

  public List<String> getFieldNames() {
    return fieldNames;
  }

  public List<String> getFieldValues() {
    return fieldValues;
  }

  public void removeSetting(int index) {
    fieldNames.remove(index);
    fieldValues.remove(index);
  }

  public boolean updateName(int index, String name) {
    if (fieldNames.contains(name)) {
      return false;
    }
    fieldNames.set(index, name);
    return true;
  }

  public void updateValue(int index, String value) {
    fieldValues.set(index, value);
  }

  public int getFieldCount() {
    return fieldNames.size();
  }
}<|MERGE_RESOLUTION|>--- conflicted
+++ resolved
@@ -37,11 +37,7 @@
     this.fieldValues = fieldValues;
   }
 
-<<<<<<< HEAD
-  public boolean addField(String paramName, String type) {
-=======
   public boolean addField(String paramName, String paramValue) {
->>>>>>> c7e3ac51
     if (fieldNames.contains(paramName)) {
       return false;
     }
