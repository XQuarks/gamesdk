/*
 * Copyright (C) 2021 The Android Open Source Project
 *
 * Licensed under the Apache License, Version 2.0 (the "License");
 * you may not use this file except in compliance with the License.
 * You may obtain a copy of the License at
 *
 *      http://www.apache.org/licenses/LICENSE-2.0
 *
 * Unless required by applicable law or agreed to in writing, software
 * distributed under the License is distributed on an "AS IS" BASIS,
 * WITHOUT WARRANTIES OR CONDITIONS OF ANY KIND, either express or implied.
 * See the License for the specific language governing permissions and
 * limitations under the License.
 */
package com.google.androidgamesdk.gametextinput;

import static android.view.inputmethod.EditorInfo.IME_ACTION_UNSPECIFIED;

import android.app.Activity;
import android.content.Context;
import android.os.Bundle;
import android.text.Editable;
import android.text.InputFilter;
import android.text.Selection;
import android.text.SpannableString;
import android.text.SpannableStringBuilder;
import android.text.Spanned;
import android.text.TextUtils;
import android.util.Log;
import android.view.KeyEvent;
import android.view.View;
import android.view.inputmethod.BaseInputConnection;
import android.view.inputmethod.CompletionInfo;
import android.view.inputmethod.CorrectionInfo;
import android.view.inputmethod.EditorInfo;
import android.view.inputmethod.ExtractedText;
import android.view.inputmethod.ExtractedTextRequest;
import android.view.inputmethod.InputMethodManager;
import androidx.annotation.Keep;
import androidx.core.graphics.Insets;
import androidx.core.view.ViewCompat;
import androidx.core.view.WindowCompat;
import androidx.core.view.WindowInsetsCompat;
import com.google.androidgamesdk.gametextinput.GameTextInput.Pair;

@Keep
public class InputConnection extends BaseInputConnection implements View.OnKeyListener {
  private static final String TAG = "gti.InputConnection";
<<<<<<< HEAD
  // TODO: (b/183179971) We should react to most of these events rather than ignoring them? Plus
  // there are others that should be ignored.
  private static final int[] notInsertedKeyCodes = {
      // Start of common game controller button keycodes
      KeyEvent.KEYCODE_DPAD_CENTER, KeyEvent.KEYCODE_DPAD_DOWN, KeyEvent.KEYCODE_DPAD_UP,
      KeyEvent.KEYCODE_DPAD_LEFT, KeyEvent.KEYCODE_DPAD_RIGHT, KeyEvent.KEYCODE_DPAD_DOWN_LEFT,
      KeyEvent.KEYCODE_DPAD_UP_LEFT, KeyEvent.KEYCODE_DPAD_UP_LEFT, KeyEvent.KEYCODE_DPAD_UP_RIGHT,
      KeyEvent.KEYCODE_BUTTON_A, KeyEvent.KEYCODE_BUTTON_B, KeyEvent.KEYCODE_BUTTON_X,
      KeyEvent.KEYCODE_BUTTON_Y, KeyEvent.KEYCODE_BUTTON_L1, KeyEvent.KEYCODE_BUTTON_L2,
      KeyEvent.KEYCODE_BUTTON_R1, KeyEvent.KEYCODE_BUTTON_R2, KeyEvent.KEYCODE_BUTTON_THUMBL,
      KeyEvent.KEYCODE_BUTTON_THUMBR, KeyEvent.KEYCODE_BUTTON_SELECT, KeyEvent.KEYCODE_BUTTON_START,
      KeyEvent.KEYCODE_BUTTON_MODE, KeyEvent.KEYCODE_MEDIA_RECORD, KeyEvent.KEYCODE_BUTTON_Z,
      KeyEvent.KEYCODE_BUTTON_C,

      // End of common game controller button keycodes
      KeyEvent.KEYCODE_DEL, KeyEvent.KEYCODE_FORWARD_DEL, KeyEvent.KEYCODE_CTRL_RIGHT,
      KeyEvent.KEYCODE_SHIFT_LEFT, KeyEvent.KEYCODE_SHIFT_RIGHT, KeyEvent.KEYCODE_BACK,
      KeyEvent.KEYCODE_VOLUME_UP, KeyEvent.KEYCODE_VOLUME_DOWN, KeyEvent.KEYCODE_VOLUME_MUTE,
      KeyEvent.KEYCODE_ALT_LEFT, KeyEvent.KEYCODE_ALT_RIGHT, KeyEvent.KEYCODE_CTRL_LEFT,
      KeyEvent.KEYCODE_F1, KeyEvent.KEYCODE_F10, KeyEvent.KEYCODE_F11, KeyEvent.KEYCODE_F12,
      KeyEvent.KEYCODE_F2, KeyEvent.KEYCODE_F3, KeyEvent.KEYCODE_F4, KeyEvent.KEYCODE_F5,
      KeyEvent.KEYCODE_F6, KeyEvent.KEYCODE_F7, KeyEvent.KEYCODE_F8, KeyEvent.KEYCODE_F9,
      KeyEvent.KEYCODE_INSERT, KeyEvent.KEYCODE_MOVE_HOME, KeyEvent.KEYCODE_MOVE_END,
      KeyEvent.KEYCODE_PAGE_UP, KeyEvent.KEYCODE_PAGE_DOWN, KeyEvent.KEYCODE_UNKNOWN,
      KeyEvent.KEYCODE_SEARCH,

      // all media keys
      KeyEvent.KEYCODE_MEDIA_PLAY_PAUSE,
      KeyEvent.KEYCODE_MEDIA_STOP,
      KeyEvent.KEYCODE_MEDIA_NEXT,
      KeyEvent.KEYCODE_MEDIA_PREVIOUS,
      KeyEvent.KEYCODE_MEDIA_REWIND,
      KeyEvent.KEYCODE_MEDIA_FAST_FORWARD,
      KeyEvent.KEYCODE_MEDIA_PLAY,
      KeyEvent.KEYCODE_MEDIA_PAUSE,
      KeyEvent.KEYCODE_MEDIA_CLOSE,
      KeyEvent.KEYCODE_MEDIA_EJECT,
      KeyEvent.KEYCODE_MEDIA_RECORD,
      KeyEvent.KEYCODE_MEDIA_AUDIO_TRACK,
      KeyEvent.KEYCODE_MEDIA_TOP_MENU,
      KeyEvent.KEYCODE_TV_MEDIA_CONTEXT_MENU,
      KeyEvent.KEYCODE_MEDIA_SKIP_FORWARD,
      KeyEvent.KEYCODE_MEDIA_SKIP_BACKWARD,
      KeyEvent.KEYCODE_MEDIA_STEP_FORWARD,
      KeyEvent.KEYCODE_MEDIA_STEP_BACKWARD,
  };
=======
>>>>>>> f0eaf396
  private final InputMethodManager imm;
  private final View targetView;
  private final Settings settings;
  private final Editable mEditable;
  private Listener listener;
  private boolean mSoftKeyboardActive;

  /*
   * This class filters EOL characters from the input. For details of how InputFilter.filter
   * function works, refer to its documentation. If the suggested change is accepted without
   * modifications, filter() should return null.
   */
  private class SingeLineFilter implements InputFilter {
    public CharSequence filter(
        CharSequence source, int start, int end, Spanned dest, int dstart, int dend) {
      boolean keepOriginal = true;
      StringBuilder builder = new StringBuilder(end - start);

      for (int i = start; i < end; i++) {
        char c = source.charAt(i);

        if (c == '\n') {
          keepOriginal = false;
        } else {
          builder.append(c);
        }
      }

      if (keepOriginal) {
        return null;
      }

      if (source instanceof Spanned) {
        SpannableString s = new SpannableString(builder);
        TextUtils.copySpansFrom((Spanned) source, start, builder.length(), null, s, 0);
        return s;
      } else {
        return builder;
      }
    }
  }

  private static final int MAX_LENGTH_FOR_SINGLE_LINE_EDIT_TEXT = 5000;

  /**
   * Constructor
   *
   * @param ctx        The app's context
   * @param targetView The view created this input connection
   * @param settings   EditorInfo and other settings needed by this class
   *                   InputConnection.
   */
  public InputConnection(Context ctx, View targetView, Settings settings) {
    super(targetView, settings.mEditorInfo.inputType != 0);
    Log.d(TAG, "InputConnection created");

    this.targetView = targetView;
    this.settings = settings;
    Object imm = ctx.getSystemService(Context.INPUT_METHOD_SERVICE);
    if (imm == null) {
      throw new java.lang.RuntimeException("Can't get IMM");
    } else {
      this.imm = (InputMethodManager) imm;
      this.mEditable = (Editable) (new SpannableStringBuilder());
    }
    // Listen for insets changes
    WindowCompat.setDecorFitsSystemWindows(((Activity) targetView.getContext()).getWindow(), false);
    targetView.setOnKeyListener(this);
    // Apply EditorInfo settings
    this.setEditorInfo(settings.mEditorInfo);

    ViewCompat.setOnApplyWindowInsetsListener(
        targetView, (v, insets) -> onApplyWindowInsets(v, insets));
  }

  /**
   * Restart the input method manager. This is useful to apply changes to the keyboard
   * after calling setEditorInfo.
   */
  public void restartInput() {
    this.imm.restartInput(targetView);
  }

  /**
   * Get whether the soft keyboard is visible.
   *
   * @return true if the soft keyboard is visible, false otherwise
   */
  public final boolean getSoftKeyboardActive() {
    return this.mSoftKeyboardActive;
  }

  /**
   * Request the soft keyboard to become visible or invisible.
   *
   * @param active True if the soft keyboard should be made visible, otherwise false.
   * @param flags  See
   *     https://developer.android.com/reference/android/view/inputmethod/InputMethodManager#showSoftInput(android.view.View,%20int)
   */
  public final void setSoftKeyboardActive(boolean active, int flags) {
    Log.d(TAG, "setSoftKeyboardActive, active: " + active);
    this.mSoftKeyboardActive = active;
    if (active) {
      this.targetView.setFocusableInTouchMode(true);
      this.targetView.requestFocus();
      this.imm.showSoftInput(this.targetView, flags);
    } else {
      this.imm.hideSoftInputFromWindow(this.targetView.getWindowToken(), flags);
      imm.restartInput(targetView);
    }
  }

  /**
   * Get the current EditorInfo used to configure the InputConnection's behaviour.
   *
   * @return The current EditorInfo.
   */
  public final EditorInfo getEditorInfo() {
    return this.settings.mEditorInfo;
  }

  /**
   * Set the current EditorInfo used to configure the InputConnection's behaviour.
   *
   * @param editorInfo The EditorInfo to use
   */
  public final void setEditorInfo(EditorInfo editorInfo) {
    Log.d(TAG, "setEditorInfo");
    this.settings.mEditorInfo = editorInfo;

    // Depending on the multiline state, we might need a different set of filters.
    // Filters are being used to filter specific characters for hardware keyboards
    // (software input methods already support TYPE_TEXT_FLAG_MULTI_LINE).
    if ((settings.mEditorInfo.inputType & EditorInfo.TYPE_TEXT_FLAG_MULTI_LINE) == 0) {
      mEditable.setFilters(
          new InputFilter[] {new InputFilter.LengthFilter(MAX_LENGTH_FOR_SINGLE_LINE_EDIT_TEXT),
              new SingeLineFilter()});
    } else {
      mEditable.setFilters(new InputFilter[] {});
    }
  }

  /**
   * Set the text, selection and composing region state.
   *
   * @param state The state to be used by the IME.
   *              This replaces any text, selections and composing regions currently active.
   */
  public final void setState(State state) {
    if (state == null)
      return;
    Log.d(TAG,
        "setState: '" + state.text + "', selection=(" + state.selectionStart + ","
            + state.selectionEnd + "), composing region=(" + state.composingRegionStart + ","
            + state.composingRegionEnd + ")");
    mEditable.clear();
    mEditable.insert(0, (CharSequence) state.text);
    setSelection(state.selectionStart, state.selectionEnd);
    setComposingRegion(state.composingRegionStart, state.composingRegionEnd);
    informIMM();
  }

  /**
   * Get the current listener for state changes.
   *
   * @return The current Listener
   */
  public final Listener getListener() {
    return listener;
  }

  /**
   * Set a listener for state changes.
   *
   * @param listener
   * @return This InputConnection, for setter chaining.
   */
  public final InputConnection setListener(Listener listener) {
    this.listener = listener;
    return this;
  }

  // From View.OnKeyListener
  @Override
  public boolean onKey(View view, int i, KeyEvent keyEvent) {
    Log.d(TAG, "onKey: " + keyEvent);
    if (!getSoftKeyboardActive()) {
      return false;
    }
    // Don't call sendKeyEvent as it might produce an infinite loop.
    return processKeyEvent(keyEvent);
  }

  // From BaseInputConnection
  @Override
  public Editable getEditable() {
    Log.d(TAG, "getEditable");
    return mEditable;
  }

  // From BaseInputConnection
  @Override
  public boolean setSelection(int start, int end) {
    Log.d(TAG, "setSelection: " + start + ":" + end);
    return super.setSelection(start, end);
  }

  // From BaseInputConnection
  @Override
  public boolean setComposingText(CharSequence text, int newCursorPosition) {
    Log.d(
        TAG, String.format("setComposingText='%s' newCursorPosition=%d", text, newCursorPosition));
    if (text == null) {
      return false;
    }
    return super.setComposingText(text, newCursorPosition);
  }

  // From BaseInputConnection
  @Override
  public boolean setComposingRegion(int start, int end) {
    Log.d(TAG, "setComposingRegion: " + start + ":" + end);
    return super.setComposingRegion(start, end);
  }

  // From BaseInputConnection
  @Override
  public boolean finishComposingText() {
    Log.d(TAG, "finishComposingText");
    return super.finishComposingText();
  }

  @Override
  public boolean endBatchEdit() {
    Log.d(TAG, "endBatchEdit");
    stateUpdated();
    return super.endBatchEdit();
  }

  @Override
  public boolean commitCompletion(CompletionInfo text) {
    Log.d(TAG, "commitCompletion");
    return super.commitCompletion(text);
  }

  @Override
  public boolean commitCorrection(CorrectionInfo text) {
    Log.d(TAG, "commitCompletion");
    return super.commitCorrection(text);
  }

  // From BaseInputConnection
  @Override
  public boolean commitText(CharSequence text, int newCursorPosition) {
    Log.d(TAG,
        (new StringBuilder())
            .append("commitText: ")
            .append(text)
            .append(", new pos = ")
            .append(newCursorPosition)
            .toString());
    return super.commitText(text, newCursorPosition);
  }

  // From BaseInputConnection
  @Override
  public boolean deleteSurroundingText(int beforeLength, int afterLength) {
    Log.d(TAG, "deleteSurroundingText: " + beforeLength + ":" + afterLength);
<<<<<<< HEAD
    Pair selection = this.getSelection();
    int first = Math.min(selection.first, selection.second);
    int second = Math.max(selection.first, selection.second);


    if (first < second) {
      // if we have a selection, just delete the selection
      first = Math.max(0, first);
      second = Math.min(second, this.mEditable.length());
    } else {
      first = Math.max(0, first - beforeLength);
      second = Math.min(second + afterLength, this.mEditable.length());
    }

    Log.d(TAG, String.format("deleteSurroundingText: deleting text from %d to %d", first, second));
    this.mEditable.delete(first, second);

    this.stateUpdated(false);
    return true;
=======
    return super.deleteSurroundingText(beforeLength, afterLength);
>>>>>>> f0eaf396
  }

  // From BaseInputConnection
  @Override
  public boolean deleteSurroundingTextInCodePoints(int beforeLength, int afterLength) {
    Log.d(TAG, "deleteSurroundingTextInCodePoints: " + beforeLength + ":" + afterLength);
    return super.deleteSurroundingTextInCodePoints(beforeLength, afterLength);
  }

  // From BaseInputConnection
  @Override
  public boolean sendKeyEvent(KeyEvent event) {
    Log.d(TAG, "sendKeyEvent: " + event);
    return super.sendKeyEvent(event);
  }

  // From BaseInputConnection
  @Override
  public CharSequence getSelectedText(int flags) {
    CharSequence result = super.getSelectedText(flags);
    if (result == null) {
      result = "";
    }
    Log.d(TAG, "getSelectedText: " + flags + ", result: " + result);
    return result;
  }

  // From BaseInputConnection
  @Override
  public CharSequence getTextAfterCursor(int length, int flags) {
    Log.d(TAG, "getTextAfterCursor: " + length + ":" + flags);
    if (length < 0) {
      Log.i(TAG, "getTextAfterCursor: returning null to due to an invalid length=" + length);
      return null;
    }
    return super.getTextAfterCursor(length, flags);
  }

  // From BaseInputConnection
  @Override
  public CharSequence getTextBeforeCursor(int length, int flags) {
    Log.d(TAG, "getTextBeforeCursor: " + length + ", flags=" + flags);
    if (length < 0) {
      Log.i(TAG, "getTextBeforeCursor: returning null to due to an invalid length=" + length);
      return null;
    }
    return super.getTextBeforeCursor(length, flags);
  }

  // From BaseInputConnection
  @Override
  public boolean requestCursorUpdates(int cursorUpdateMode) {
    Log.d(TAG, "Request cursor updates: " + cursorUpdateMode);
    return super.requestCursorUpdates(cursorUpdateMode);
  }

  // From BaseInputConnection
  @Override
  public void closeConnection() {
    Log.d(TAG, "closeConnection");
    super.closeConnection();
  }

  @Override
  public boolean setImeConsumesInput(boolean imeConsumesInput) {
    Log.d(TAG, "setImeConsumesInput: " + imeConsumesInput);
    return super.setImeConsumesInput(imeConsumesInput);
  }

  @Override
  public ExtractedText getExtractedText(ExtractedTextRequest request, int flags) {
    Log.d(TAG, "getExtractedText");
    return super.getExtractedText(request, flags);
  }

  @Override
  public boolean performPrivateCommand(String action, Bundle data) {
    Log.d(TAG, "performPrivateCommand");
    return super.performPrivateCommand(action, data);
  }

  private void informIMM() {
    Pair selection = this.getSelection();
    Pair cr = this.getComposingRegion();
    Log.d(TAG,
        "informIMM: " + selection.first + "," + selection.second + ". " + cr.first + ","
            + cr.second);
    this.imm.updateSelection(
        this.targetView, selection.first, selection.second, cr.first, cr.second);
  }

  private Pair getSelection() {
    return new Pair(Selection.getSelectionStart(mEditable), Selection.getSelectionEnd(mEditable));
  }

  private Pair getComposingRegion() {
    return new Pair(getComposingSpanStart(mEditable), getComposingSpanEnd(mEditable));
  }

  private boolean processKeyEvent(KeyEvent event) {
<<<<<<< HEAD
    Log.d(TAG, String.format("processKeyEvent(key=%d) text=%s", event.getKeyCode(), this.mEditable.toString()));

=======
    if (event == null) {
      return false;
    }
    Log.d(TAG,
        String.format(
            "processKeyEvent(key=%d) text=%s", event.getKeyCode(), this.mEditable.toString()));
>>>>>>> f0eaf396
    // Filter out Enter keys if multi-line mode is disabled.
    if ((settings.mEditorInfo.inputType & EditorInfo.TYPE_TEXT_FLAG_MULTI_LINE) == 0
        && (event.getKeyCode() == KeyEvent.KEYCODE_ENTER
            || event.getKeyCode() == KeyEvent.KEYCODE_NUMPAD_ENTER)
        && event.hasNoModifiers()) {
      sendEditorAction(settings.mEditorInfo.actionId);
      return true;
    }
    if (event.getAction() != 0) {
      return true;
    }
    // If no selection is set, move the selection to the end.
    // This is the case when first typing on keys when the selection is not set.
    // Note that for InputType.TYPE_CLASS_TEXT, this is not be needed because the
    // selection is set in setComposingText.
    Pair selection = this.getSelection();
    if (selection.first == -1) {
      selection.first = this.mEditable.length();
      selection.second = this.mEditable.length();
    }

<<<<<<< HEAD
      boolean modified = false;

      if (selection.first != selection.second) {
        Log.d(TAG, String.format("processKeyEvent: deleting selection"));
        this.mEditable.delete(selection.first, selection.second);
        modified = true;
      } else if (event.getKeyCode() == KeyEvent.KEYCODE_DEL && selection.first > 0) {
        this.mEditable.delete(selection.first - 1, selection.first);
        this.stateUpdated(false);
        Log.d(TAG, String.format("processKeyEvent: exit after DEL, text=%s", this.mEditable.toString()));
        return true;
      } else if (event.getKeyCode() == KeyEvent.KEYCODE_FORWARD_DEL
          && selection.first < this.mEditable.length()) {
        this.mEditable.delete(selection.first, selection.first + 1);
        this.stateUpdated(false);
        Log.d(TAG, String.format("processKeyEvent: exit after FORWARD_DEL, text=%s", this.mEditable.toString()));
        return true;
=======
    boolean modified = false;

    if (event.getKeyCode() == KeyEvent.KEYCODE_DPAD_LEFT) {
      if (selection.first == selection.second) {
        setSelection(selection.first - 1, selection.second - 1);
      } else {
        setSelection(selection.first, selection.first);
      }
      return true;
    } else if (event.getKeyCode() == KeyEvent.KEYCODE_DPAD_RIGHT) {
      if (selection.first == selection.second) {
        setSelection(selection.first + 1, selection.second + 1);
      } else {
        setSelection(selection.second, selection.second);
>>>>>>> f0eaf396
      }
      return true;
    } else if (selection.first != selection.second) {
      Log.d(TAG, String.format("processKeyEvent: deleting selection"));
      this.mEditable.delete(selection.first, selection.second);
      modified = true;
    } else if (event.getKeyCode() == KeyEvent.KEYCODE_DEL && selection.first > 0) {
      this.mEditable.delete(selection.first - 1, selection.first);
      this.stateUpdated();
      Log.d(TAG,
          String.format("processKeyEvent: exit after DEL, text=%s", this.mEditable.toString()));
      return true;
    } else if (event.getKeyCode() == KeyEvent.KEYCODE_FORWARD_DEL
        && selection.first < this.mEditable.length()) {
      this.mEditable.delete(selection.first, selection.first + 1);
      this.stateUpdated();
      Log.d(TAG,
          String.format(
              "processKeyEvent: exit after FORWARD_DEL, text=%s", this.mEditable.toString()));
      return true;
    }

<<<<<<< HEAD
      int code = event.getKeyCode();
      if (!dontInsertChars.get(code)) {
        String charsToInsert = Character.toString((char) event.getUnicodeChar());
        this.mEditable.insert(
            selection.first, (CharSequence) charsToInsert);
        int length = this.mEditable.length();
=======
    int code = event.getKeyCode();
    if (event.getUnicodeChar() != 0) {
      String charsToInsert = Character.toString((char) event.getUnicodeChar());
      this.mEditable.insert(selection.first, (CharSequence) charsToInsert);
      int length = this.mEditable.length();
>>>>>>> f0eaf396

      // Same logic as in setComposingText(): we must update composing region,
      // so make sure it points to a valid range.
      Pair composingRegion = this.getComposingRegion();
      if (composingRegion.first == -1) {
        composingRegion = this.getSelection();
        if (composingRegion.first == -1) {
          composingRegion = new Pair(0, 0);
        }
<<<<<<< HEAD

        // IMM seems to cache the content of Editable, so we update it with restartInput
        // Also it caches selection and composing region, so let's notify it about updates.
        composingRegion.second = composingRegion.first + length;
        this.setComposingRegion(composingRegion.first, composingRegion.second);
        int new_cursor = selection.first + charsToInsert.length();
        setSelectionInternal(new_cursor, new_cursor);
        this.informIMM();
        this.restartInput();
        modified = true;
      }

      if (modified) {
        Log.d(TAG, String.format("processKeyEvent: exit, text=%s", this.mEditable.toString()));
        this.stateUpdated(false);
      }

      return modified;
=======
      }

      // IMM seems to cache the content of Editable, so we update it with restartInput
      // Also it caches selection and composing region, so let's notify it about updates.
      composingRegion.second = composingRegion.first + length;
      this.setComposingRegion(composingRegion.first, composingRegion.second);
      int new_cursor = selection.first + charsToInsert.length();
      setSelection(new_cursor, new_cursor);
      this.informIMM();
      this.restartInput();
      modified = true;
    }

    if (modified) {
      Log.d(TAG, String.format("processKeyEvent: exit, text=%s", this.mEditable.toString()));
      this.stateUpdated();
>>>>>>> f0eaf396
    }

    return modified;
  }

  private final void stateUpdated() {
    Pair selection = this.getSelection();
    Pair cr = this.getComposingRegion();
    State state = new State(
        this.mEditable.toString(), selection.first, selection.second, cr.first, cr.second);

    // Keep a reference to the listener to avoid a race condition when setting the listener.
    Listener listener = this.listener;

    // We always propagate state change events because unfortunately keyboard visibility functions
    // are unreliable, and text editor logic should not depend on them.
    if (listener != null) {
<<<<<<< HEAD
      listener.stateChanged(state, dismissed);
=======
      listener.stateChanged(state, /*dismissed=*/false);
>>>>>>> f0eaf396
    }
  }

  /**
   * This function is called whenever software keyboard (IME) changes its visible dimensions.
   *
   * @param v main application View
   * @param insets insets of the software keyboard (IME)
   * @return this function should return original insets object unless it wants to modify insets.
   */
  public WindowInsetsCompat onApplyWindowInsets(View v, WindowInsetsCompat insets) {
    Log.d(TAG, "onApplyWindowInsets: " + this.isSoftwareKeyboardVisible());

    Listener listener = this.listener;
    if (listener != null) {
      listener.onImeInsetsChanged(insets.getInsets(WindowInsetsCompat.Type.ime()));
    }

    boolean visible = this.isSoftwareKeyboardVisible();
    if (visible == this.mSoftKeyboardActive) {
      return insets;
    }

    this.mSoftKeyboardActive = visible;
    imm.restartInput(targetView);

    if (listener != null) {
      listener.onSoftwareKeyboardVisibilityChanged(visible);
    }

    return insets;
  }

  /**
   * Get the current IME insets.
   *
   * @return The current IME insets
   */
  public Insets getImeInsets() {
    if (this.targetView == null) {
      return Insets.NONE;
    }

    WindowInsetsCompat insets = ViewCompat.getRootWindowInsets(this.targetView);

    if (insets == null) {
      return Insets.NONE;
    }

    return insets.getInsets(WindowInsetsCompat.Type.ime());
  }

  /**
   * Returns true if software keyboard is visible, false otherwise.
   *
   * @return whether software IME is visible or not.
   */
  public boolean isSoftwareKeyboardVisible() {
    if (this.targetView == null) {
      return false;
    }

    WindowInsetsCompat insets = ViewCompat.getRootWindowInsets(this.targetView);

    if (insets == null) {
      return false;
    }

    return insets.isVisible(WindowInsetsCompat.Type.ime());
  }

  /**
   * This is an event handler from InputConnection interface.
   * It's called when action button is triggered (typically this means Enter was pressed).
   *
   * @param action Action code, either one from EditorInfo.imeOptions or a custom one.
   * @return Returns true on success, false if the input connection is no longer valid.
   */
  @Override
  public boolean performEditorAction(int action) {
    Log.d(TAG, "performEditorAction, action=" + action);
    if (action == IME_ACTION_UNSPECIFIED) {
      // Super emulates Enter key press/release
      return super.performEditorAction(action);
    }
    return sendEditorAction(action);
  }

  /**
   * Delivers editor action to listener
   *
   * @param action Action code, either one from EditorInfo.imeOptions or a custom one.
   * @return Returns true on success, false if the input connection is no longer valid.
   */
  private boolean sendEditorAction(int action) {
    Listener listener = this.listener;
    if (listener != null) {
      listener.onEditorAction(action);
      return true;
    }
    return false;
  }
}<|MERGE_RESOLUTION|>--- conflicted
+++ resolved
@@ -47,55 +47,6 @@
 @Keep
 public class InputConnection extends BaseInputConnection implements View.OnKeyListener {
   private static final String TAG = "gti.InputConnection";
-<<<<<<< HEAD
-  // TODO: (b/183179971) We should react to most of these events rather than ignoring them? Plus
-  // there are others that should be ignored.
-  private static final int[] notInsertedKeyCodes = {
-      // Start of common game controller button keycodes
-      KeyEvent.KEYCODE_DPAD_CENTER, KeyEvent.KEYCODE_DPAD_DOWN, KeyEvent.KEYCODE_DPAD_UP,
-      KeyEvent.KEYCODE_DPAD_LEFT, KeyEvent.KEYCODE_DPAD_RIGHT, KeyEvent.KEYCODE_DPAD_DOWN_LEFT,
-      KeyEvent.KEYCODE_DPAD_UP_LEFT, KeyEvent.KEYCODE_DPAD_UP_LEFT, KeyEvent.KEYCODE_DPAD_UP_RIGHT,
-      KeyEvent.KEYCODE_BUTTON_A, KeyEvent.KEYCODE_BUTTON_B, KeyEvent.KEYCODE_BUTTON_X,
-      KeyEvent.KEYCODE_BUTTON_Y, KeyEvent.KEYCODE_BUTTON_L1, KeyEvent.KEYCODE_BUTTON_L2,
-      KeyEvent.KEYCODE_BUTTON_R1, KeyEvent.KEYCODE_BUTTON_R2, KeyEvent.KEYCODE_BUTTON_THUMBL,
-      KeyEvent.KEYCODE_BUTTON_THUMBR, KeyEvent.KEYCODE_BUTTON_SELECT, KeyEvent.KEYCODE_BUTTON_START,
-      KeyEvent.KEYCODE_BUTTON_MODE, KeyEvent.KEYCODE_MEDIA_RECORD, KeyEvent.KEYCODE_BUTTON_Z,
-      KeyEvent.KEYCODE_BUTTON_C,
-
-      // End of common game controller button keycodes
-      KeyEvent.KEYCODE_DEL, KeyEvent.KEYCODE_FORWARD_DEL, KeyEvent.KEYCODE_CTRL_RIGHT,
-      KeyEvent.KEYCODE_SHIFT_LEFT, KeyEvent.KEYCODE_SHIFT_RIGHT, KeyEvent.KEYCODE_BACK,
-      KeyEvent.KEYCODE_VOLUME_UP, KeyEvent.KEYCODE_VOLUME_DOWN, KeyEvent.KEYCODE_VOLUME_MUTE,
-      KeyEvent.KEYCODE_ALT_LEFT, KeyEvent.KEYCODE_ALT_RIGHT, KeyEvent.KEYCODE_CTRL_LEFT,
-      KeyEvent.KEYCODE_F1, KeyEvent.KEYCODE_F10, KeyEvent.KEYCODE_F11, KeyEvent.KEYCODE_F12,
-      KeyEvent.KEYCODE_F2, KeyEvent.KEYCODE_F3, KeyEvent.KEYCODE_F4, KeyEvent.KEYCODE_F5,
-      KeyEvent.KEYCODE_F6, KeyEvent.KEYCODE_F7, KeyEvent.KEYCODE_F8, KeyEvent.KEYCODE_F9,
-      KeyEvent.KEYCODE_INSERT, KeyEvent.KEYCODE_MOVE_HOME, KeyEvent.KEYCODE_MOVE_END,
-      KeyEvent.KEYCODE_PAGE_UP, KeyEvent.KEYCODE_PAGE_DOWN, KeyEvent.KEYCODE_UNKNOWN,
-      KeyEvent.KEYCODE_SEARCH,
-
-      // all media keys
-      KeyEvent.KEYCODE_MEDIA_PLAY_PAUSE,
-      KeyEvent.KEYCODE_MEDIA_STOP,
-      KeyEvent.KEYCODE_MEDIA_NEXT,
-      KeyEvent.KEYCODE_MEDIA_PREVIOUS,
-      KeyEvent.KEYCODE_MEDIA_REWIND,
-      KeyEvent.KEYCODE_MEDIA_FAST_FORWARD,
-      KeyEvent.KEYCODE_MEDIA_PLAY,
-      KeyEvent.KEYCODE_MEDIA_PAUSE,
-      KeyEvent.KEYCODE_MEDIA_CLOSE,
-      KeyEvent.KEYCODE_MEDIA_EJECT,
-      KeyEvent.KEYCODE_MEDIA_RECORD,
-      KeyEvent.KEYCODE_MEDIA_AUDIO_TRACK,
-      KeyEvent.KEYCODE_MEDIA_TOP_MENU,
-      KeyEvent.KEYCODE_TV_MEDIA_CONTEXT_MENU,
-      KeyEvent.KEYCODE_MEDIA_SKIP_FORWARD,
-      KeyEvent.KEYCODE_MEDIA_SKIP_BACKWARD,
-      KeyEvent.KEYCODE_MEDIA_STEP_FORWARD,
-      KeyEvent.KEYCODE_MEDIA_STEP_BACKWARD,
-  };
-=======
->>>>>>> f0eaf396
   private final InputMethodManager imm;
   private final View targetView;
   private final Settings settings;
@@ -364,29 +315,7 @@
   @Override
   public boolean deleteSurroundingText(int beforeLength, int afterLength) {
     Log.d(TAG, "deleteSurroundingText: " + beforeLength + ":" + afterLength);
-<<<<<<< HEAD
-    Pair selection = this.getSelection();
-    int first = Math.min(selection.first, selection.second);
-    int second = Math.max(selection.first, selection.second);
-
-
-    if (first < second) {
-      // if we have a selection, just delete the selection
-      first = Math.max(0, first);
-      second = Math.min(second, this.mEditable.length());
-    } else {
-      first = Math.max(0, first - beforeLength);
-      second = Math.min(second + afterLength, this.mEditable.length());
-    }
-
-    Log.d(TAG, String.format("deleteSurroundingText: deleting text from %d to %d", first, second));
-    this.mEditable.delete(first, second);
-
-    this.stateUpdated(false);
-    return true;
-=======
     return super.deleteSurroundingText(beforeLength, afterLength);
->>>>>>> f0eaf396
   }
 
   // From BaseInputConnection
@@ -487,17 +416,12 @@
   }
 
   private boolean processKeyEvent(KeyEvent event) {
-<<<<<<< HEAD
-    Log.d(TAG, String.format("processKeyEvent(key=%d) text=%s", event.getKeyCode(), this.mEditable.toString()));
-
-=======
     if (event == null) {
       return false;
     }
     Log.d(TAG,
         String.format(
             "processKeyEvent(key=%d) text=%s", event.getKeyCode(), this.mEditable.toString()));
->>>>>>> f0eaf396
     // Filter out Enter keys if multi-line mode is disabled.
     if ((settings.mEditorInfo.inputType & EditorInfo.TYPE_TEXT_FLAG_MULTI_LINE) == 0
         && (event.getKeyCode() == KeyEvent.KEYCODE_ENTER
@@ -519,25 +443,6 @@
       selection.second = this.mEditable.length();
     }
 
-<<<<<<< HEAD
-      boolean modified = false;
-
-      if (selection.first != selection.second) {
-        Log.d(TAG, String.format("processKeyEvent: deleting selection"));
-        this.mEditable.delete(selection.first, selection.second);
-        modified = true;
-      } else if (event.getKeyCode() == KeyEvent.KEYCODE_DEL && selection.first > 0) {
-        this.mEditable.delete(selection.first - 1, selection.first);
-        this.stateUpdated(false);
-        Log.d(TAG, String.format("processKeyEvent: exit after DEL, text=%s", this.mEditable.toString()));
-        return true;
-      } else if (event.getKeyCode() == KeyEvent.KEYCODE_FORWARD_DEL
-          && selection.first < this.mEditable.length()) {
-        this.mEditable.delete(selection.first, selection.first + 1);
-        this.stateUpdated(false);
-        Log.d(TAG, String.format("processKeyEvent: exit after FORWARD_DEL, text=%s", this.mEditable.toString()));
-        return true;
-=======
     boolean modified = false;
 
     if (event.getKeyCode() == KeyEvent.KEYCODE_DPAD_LEFT) {
@@ -552,7 +457,6 @@
         setSelection(selection.first + 1, selection.second + 1);
       } else {
         setSelection(selection.second, selection.second);
->>>>>>> f0eaf396
       }
       return true;
     } else if (selection.first != selection.second) {
@@ -575,20 +479,11 @@
       return true;
     }
 
-<<<<<<< HEAD
-      int code = event.getKeyCode();
-      if (!dontInsertChars.get(code)) {
-        String charsToInsert = Character.toString((char) event.getUnicodeChar());
-        this.mEditable.insert(
-            selection.first, (CharSequence) charsToInsert);
-        int length = this.mEditable.length();
-=======
     int code = event.getKeyCode();
     if (event.getUnicodeChar() != 0) {
       String charsToInsert = Character.toString((char) event.getUnicodeChar());
       this.mEditable.insert(selection.first, (CharSequence) charsToInsert);
       int length = this.mEditable.length();
->>>>>>> f0eaf396
 
       // Same logic as in setComposingText(): we must update composing region,
       // so make sure it points to a valid range.
@@ -598,26 +493,6 @@
         if (composingRegion.first == -1) {
           composingRegion = new Pair(0, 0);
         }
-<<<<<<< HEAD
-
-        // IMM seems to cache the content of Editable, so we update it with restartInput
-        // Also it caches selection and composing region, so let's notify it about updates.
-        composingRegion.second = composingRegion.first + length;
-        this.setComposingRegion(composingRegion.first, composingRegion.second);
-        int new_cursor = selection.first + charsToInsert.length();
-        setSelectionInternal(new_cursor, new_cursor);
-        this.informIMM();
-        this.restartInput();
-        modified = true;
-      }
-
-      if (modified) {
-        Log.d(TAG, String.format("processKeyEvent: exit, text=%s", this.mEditable.toString()));
-        this.stateUpdated(false);
-      }
-
-      return modified;
-=======
       }
 
       // IMM seems to cache the content of Editable, so we update it with restartInput
@@ -634,7 +509,6 @@
     if (modified) {
       Log.d(TAG, String.format("processKeyEvent: exit, text=%s", this.mEditable.toString()));
       this.stateUpdated();
->>>>>>> f0eaf396
     }
 
     return modified;
@@ -652,11 +526,7 @@
     // We always propagate state change events because unfortunately keyboard visibility functions
     // are unreliable, and text editor logic should not depend on them.
     if (listener != null) {
-<<<<<<< HEAD
-      listener.stateChanged(state, dismissed);
-=======
       listener.stateChanged(state, /*dismissed=*/false);
->>>>>>> f0eaf396
     }
   }
 
