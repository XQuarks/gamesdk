
import java.nio.file.Paths
import org.gradle.internal.logging.text.StyledTextOutput;
import org.gradle.internal.logging.text.StyledTextOutputFactory;
import static org.gradle.internal.logging.text.StyledTextOutput.Style;
import org.gradle.internal.os.OperatingSystem;
import org.gradle.api.Project;
import static groovy.lang.Closure.IDENTITY;
import groovy.util.GroovyCollections;
import groovyx.gpars.GParsPool;

apply plugin: 'java'

defaultTasks 'cleanPath', 'archiveZip'

enum ExternalToolName { PROTOBUF, CMAKE }

def osFolderName(externalToolName) {
    if (OperatingSystem.current().isMacOsX()) {
        if (externalToolName == ExternalToolName.PROTOBUF) {
            return "mac";
        } else if (externalToolName == ExternalToolName.CMAKE) {
            return "darwin-x86"
        }
    } else if (OperatingSystem.current().isLinux())
        return "linux-x86";
    else if (OperatingSystem.current().isWindows()) {
        if (externalToolName == ExternalToolName.PROTOBUF) {
            return "win";
        } else if (externalToolName == ExternalToolName.CMAKE) {
            return "windows-x86";
        }
    }

    throw new GradleException("Unsupported OS");
}

def osExecutableSuffix() {
    if (OperatingSystem.current().isWindows())
        return ".exe"
    else
        return ""
}

def protobufInstallDir() {
    return new File("$projectDir/third_party/protobuf-3.0.0/install/"
        + osFolderName(ExternalToolName.PROTOBUF)).getPath()
}

def joinPath(String first, String... more) {
    return Paths.get(first, more).toString()
}

def getEnvironment() {
    def env = [:]
    def trans = IDENTITY
    if (OperatingSystem.current().isWindows()) {
        trans = { it.toUpperCase() }
    }
    System.getenv().each{entry -> env[trans(entry.key)] = entry.value}
    return env
}

task prepare_proto_before {
    def protocBinDir = protobufInstallDir() + "/bin"
    def env = getEnvironment()
    env['PATH'] = protocBinDir + System.getProperty("path.separator") + env['PATH']
    doLast {
        // Install python-protobuf
        exec {
            workingDir "./third_party/protobuf-3.0.0/python"
            setEnvironment env
            commandLine "python", "setup.py", "install", "--user"
        }
        // Generate nano-pb requirements
        exec {
            workingDir '../external/nanopb-c/generator/proto'
            setEnvironment env
            commandLine 'make'
        }
    }
}

task prepare_proto(dependsOn: prepare_proto_before) {
    doLast {
        exec {
            commandLine "python"
            args = ["ab_info.py"]
        }
    }
}

buildscript {
    repositories {
        google()
        jcenter()
    }
    dependencies {
        classpath 'com.android.tools.build:gradle:3.3.2'
        classpath "org.codehaus.gpars:gpars:1.2.0"
    }
}

allprojects {
    buildDir = getOutPath()
    repositories {
        google()
        jcenter()
    }
}

abstract class Toolchain {
    protected Project project_;
    protected String androidVersion_;
    protected String ndkVersion_;
    abstract String getAndroidNDKPath();
    public String getAndroidVersion() { return androidVersion_; }
    public String getNdkVersion() { return ndkVersion_; }
    public String getNdkVersionNumber() {
        def (n) = ndkVersion_ =~ /[0-9]+/;
        return n;
    }
    public String getBuildKey(String arch, String stl, String buildType) {
        return arch + "_API" + androidVersion_ + "_NDK" + getNdkVersionNumber() + '_' +
            sanitize(stl)+ '_'+buildType
    }
    protected String getNdkVersionFromPropertiesFile() {
        def f = new File(getAndroidNDKPath(), 'source.properties')
        if (!f.exists()) {
            println "Warning: can't get NDK version"
            return "UNKNOWN"
        }
        else {
            Properties props = new Properties()
            f.withInputStream {
                props.load(it)
            }
            def ver = props."Pkg.Revision"
            def parts = ver.findAll("[^.]+")
            // Ignore the minor version
            return parts[0]
        }
    }
    private String sanitize(String s) {
        return s.replaceAll(/[+]/, "p")
    }
    String findNDKTool(String name) {
        def tools = project_.fileTree(project_.joinPath(getAndroidNDKPath(), 'toolchains')).matching {
            include '**/bin/' + name + project_.osExecutableSuffix()
            // Be sure not to use tools that would not support architectures for which we're buidling:
            exclude "**/aarch64-*", "**/arm-*"
        }
        if (tools==null || tools.size() == 0) {
            throw new GradleException('No ' + name + ' found in ' + ndkPath_ + '/toolchains')
        }
        return tools.getFiles().last().toString()
    }
    String getArPath() {
        return findNDKTool("ar")
    }
    public String getCMakePath() {
        return new File("${project_.projectDir}/../prebuilts/cmake/"
                        + project_.osFolderName(ExternalToolName.CMAKE)
                        + "/bin/cmake" + project_.osExecutableSuffix()).getPath()
    }
    public String getNinjaPath() {
        return new File("${project_.projectDir}/../prebuilts/cmake/"
                        + project_.osFolderName(ExternalToolName.CMAKE)
                        + "/bin/ninja" + project_.osExecutableSuffix()).getPath()
    }
}
class SpecificToolchain extends Toolchain {
    SpecificToolchain(Project project, String androidVersion, String ndkVersion) {
        project_ = project
        androidVersion_ = androidVersion
        ndkVersion_ = ndkVersion
    }
    public String getAndroidNDKPath() {
        return new File("${project_.projectDir}/../prebuilts/ndk/" + ndkVersion_).getPath()
    }
}
class LocalToolchain extends Toolchain {
    String sdkPath_;
    String ndkPath_;
    String adbPath_;
    LocalToolchain(Project project, String androidVersion) {
        project_ = project
        androidVersion_ = androidVersion
        sdkPath_ = System.getenv("ANDROID_HOME")
        if(sdkPath_ == null && project.rootProject.file('local.properties').isFile()) {
            Properties properties = new Properties()
            properties.load(project.rootProject.file('local.properties').newDataInputStream())
            sdkPath_ = properties.getProperty('sdk.dir')
        }
        if(sdkPath_ == null)
            throw new GradleException('Must set ANDROID_HOME or sdk.dir in local.properties')

        // Try to find a side-by-side NDK if a specific version is specified
        def requestedNdkRevision = System.getenv("ANDROID_NDK_REVISION")
        if (requestedNdkRevision != null) {
            def ndkSideBySidePath = project_.joinPath(sdkPath_, 'ndk', requestedNdkRevision);
            if (project_.file(ndkSideBySidePath).exists())
                ndkPath_ = ndkSideBySidePath;

            // Don't throw an error if not found, as the version might be the default one
            // installed (see next lines).
        }

        // Try to find the NDK specified in ANDROID_NDK or the default one.
        if(ndkPath_ == null) {
            ndkPath_ = System.getenv("ANDROID_NDK")
        }
        if(ndkPath_ == null) {
            ndkPath_ = System.getenv("ANDROID_NDK_HOME")
        }
        if(ndkPath_ == null && project.rootProject.file('local.properties').isFile()) {
            Properties properties = new Properties()
            properties.load(project.rootProject.file('local.properties').newDataInputStream())
            ndkPath_ = properties.getProperty('ndk.dir')
        }
        if(ndkPath_ == null) {
            ndkPath_ = project_.joinPath(sdkPath_, 'ndk-bundle')
            if (!project_.file(ndkPath_).exists())
                throw new GradleException('No NDK found in SDK: must set ANDROID_NDK or ANDROID_NDK_REVISION with the version of a NDK installed in the SDK "ndk" folder (NDK side-by-side).')
        }

        // Get the version of the NDK that was found and sanity check that it's the proper one.
        ndkVersion_ = getNdkVersionFromPropertiesFile()
        adbPath_ = project_.joinPath(sdkPath_, 'platform-tools', 'adb')

        if (requestedNdkRevision != null) {
            def requestNDKMajorVersion = requestedNdkRevision.findAll("[^.]+")
            if (ndkVersion_ != requestNDKMajorVersion[0]) {
                throw new GradleException("You specified NDK $requestedNdkRevision but only NDK $ndkVersion_ was found in $ndkPath_. Verify that you have the requested NDK installed with the SDK manager.")
            }
        }
    }
    String getAndroidNDKPath() {
        return ndkPath_;
    }
    String getAdbPath() {
        return adbPath_;
    }
}

def getBuildPath() {
    return new File("$projectDir/build").getPath()
}

def getOutPath() {
    return new File("$projectDir/../out").getPath()
}

def getPackagePath() {
    return new File("$projectDir/../package").getPath();
}

def getDistPath() {
    def distDir = System.getenv('DIST_DIR');
    if (distDir != null) {
        return new File(distDir).getPath();
    }
    else {
        return getPackagePath();
    }
}

def getTempPath() {
    return new File("$projectDir/../.temp").getPath()//.getAbsolutePath()
}

def useNinja() {
    return true;
}

def cmake(projectFolder, workingFolder, outputFolder, arch, toolchain, stl,
          threadChecks, buildTuningFork, buildType = "Release") {
    def ndkPath = toolchain.getAndroidNDKPath()
    def toolchainFilePath = ndkPath + "/build/cmake/android.toolchain.cmake"
    def androidVersion = toolchain.getAndroidVersion()
    def ninjaPath = toolchain.getNinjaPath()
    def buildtfval = buildTuningFork ? "ON" : "OFF"
    def protocBinDir = protobufInstallDir() + "/bin"
    mkdir workingFolder
    mkdir outputFolder

    def threadFlags = ""
    if (threadChecks) {
        threadFlags = "-DGAMESDK_THREAD_CHECKS=1"
    } else {
        threadFlags = "-DGAMESDK_THREAD_CHECKS=0"
    }

    def cxx_flags = "-DANDROID_NDK_VERSION=${toolchain.getNdkVersionNumber()}"
    if (stl=="gnustl_static" || stl=="gnustl_shared")
        cxx_flags += " -DANDROID_GNUSTL"

    def cmdLine = [toolchain.getCMakePath(),
                   "$projectFolder",
                   "-DCMAKE_BUILD_TYPE=$buildType",
                   "-DANDROID_PLATFORM=android-$androidVersion",
                   "-DANDROID_NDK=$ndkPath",
                   "-DANDROID_STL=$stl",
                   "-DANDROID_ABI=$arch",
                   "-DANDROID_UNIFIED_HEADERS=1",
                   "-DCMAKE_CXX_FLAGS=$cxx_flags",
                   "-DCMAKE_TOOLCHAIN_FILE=$toolchainFilePath",
                   "-DCMAKE_ARCHIVE_OUTPUT_DIRECTORY=$outputFolder",
                   "-DGAMESDK_BUILD_TUNINGFORK=$buildtfval",
                   threadFlags]

    if (useNinja()) {
        cmdLine += ["-DCMAKE_MAKE_PROGRAM=" + "$ninjaPath",
                    "-GNinja"]
    }
    exec {
        environment "PATH", "$protocBinDir:${environment.PATH}"
        workingDir workingFolder
        commandLine cmdLine
    }
}

def hostCmake(projectFolder, workingFolder, outputFolder, toolchain, buildType) {
    mkdir workingFolder
    mkdir outputFolder

    def cmdLine = [toolchain.getCMakePath(),
                   "$projectFolder",
                   "-DCMAKE_BUILD_TYPE=$buildType",
                   "-DCMAKE_CXX_FLAGS=",
                   "-DCMAKE_RUNTIME_OUTPUT_DIRECTORY=$outputFolder"
                   ]
    exec {
        workingDir workingFolder
        commandLine cmdLine
    }
}

def buildHostModule(subdir, buildType) {
    def toolchain = getLocalToolchain();
    def buildKey = "host"
    def workingFolder = joinPath(getTempPath(), buildKey, '.cmake')
    def outputFolder = joinPath(getOutPath(), buildKey)
    def cmakeProjectLocation = joinPath("$projectDir", subdir)

    hostCmake(cmakeProjectLocation, workingFolder, outputFolder, toolchain, buildType)

    def cmdLine = ["make", "-j"]
    exec {
        workingDir workingFolder
        commandLine cmdLine
    }
    return [buildKey: buildKey, outputFolder: outputFolder]
}

def buildNativeModules(arch, Toolchain toolchain, stl, threadChecks, buildtf, subdir = "src",
                       buildType = "Release") {
    def buildKey = toolchain.getBuildKey(arch, stl, buildType)
    def workingFolder = joinPath(getTempPath(), buildKey, '.cmake')
    def outputFolder = joinPath(getOutPath(), buildKey)
    def cmakeProjectLocation = joinPath("$projectDir", subdir)

    cmake(cmakeProjectLocation, workingFolder, outputFolder, arch, toolchain,
          stl, threadChecks, buildtf, buildType)

    def cmdLine = useNinja() ? [toolchain.getNinjaPath()] : ["make", "-j"]
    exec {
        workingDir workingFolder
        commandLine cmdLine
    }

    def jsonDescription = new File(joinPath(outputFolder, "abi.json"))
    jsonDescription.text = '{"abi":"'+arch+'","api":'+toolchain.getAndroidVersion()+
        ',"ndk":'+toolchain.getNdkVersionNumber()+',"stl":"'+stl+'"}'

    return [arch: arch, buildKey: buildKey]
}

def buildNativeModules(arch, androidVersion, ndkVersion, stl, threadChecks,
                       buildtf, buildType) {
    return buildNativeModules(arch,
                              new SpecificToolchain(project, androidVersion, ndkVersion),
                              stl, threadChecks, buildtf, "src", buildType)
}

task cleanPath(type: Delete) {
    delete getOutPath()
    delete getPackagePath()
    delete getTempPath()
    delete getBuildPath()
}

clean.dependsOn cleanPath

def executeCmd(cmd, dir) {
    def out = new StringBuilder()
    def err = new StringBuilder()
    def process = cmd.execute(null, new File(dir))
    process.consumeProcessOutput(out, err)
    process.waitFor()
    logger.info("Runnig $cmd")
    if(out.length()>0)
        logger.info(out.toString())
    if(err.length()>0)
        logger.error(err.toString())
}

// Create outAr from the contents of inArs
// All files taken/created in dir
def repackArchives(dir, inArs, outAr) {
    def arPath = getLocalToolchain().getArPath()
    if (OperatingSystem.current().isWindows()) {
        inArs.each {
            executeCmd("cmd /c ${arPath} -x ${it}", dir)
        }
        executeCmd("cmd /c for %i in (*.o) do ${arPath} -rcs ${outAr} %i", dir)
        executeCmd("cmd /c del *.o", dir)
    }  else {
        def cmd = /pushd $dir &&/
        inArs.each {
            cmd <<= /$arPath -x $it &&/
        }
        cmd <<= /$arPath -rcs $outAr *.o && rm *.o && popd/
        ['/bin/bash', '-c', cmd.toString()].execute().waitFor()
    }
}

def aarSdkCopy(buildInfo, outFolder) {
    def arch = buildInfo.arch
    def buildKey = buildInfo.buildKey
    def cmakeFolder = joinPath(getTempPath(), buildKey, '.cmake', 'swappy')
    def buildFolder = joinPath(getPackagePath(), outFolder)
    def sharedLibBuildFolder = joinPath(buildFolder, 'prefab','modules', 'swappy', 'libs',
                                  'android.'+buildKey)
    def staticLibBuildFolder = joinPath(buildFolder, 'prefab','modules', 'swappy_static', 'libs',
                                  'android.'+buildKey)
    def staticsFolder = joinPath(getOutPath(), buildKey)
    def sharedIncludeBuildFolder = joinPath(buildFolder, 'prefab','modules', 'swappy', 'include', 'swappy')
    def staticIncludeBuildFolder = joinPath(buildFolder, 'prefab','modules', 'swappy_static', 'include', 'swappy')
    def headerFolder = './include/swappy'

    // TODO: including the dynamic library (uncommenting these next lines)
    // errors because no proper library can be found for module swappy (the shared version),
    // probably because we're using c++_static in samples?
    def buildSharedLibrary = false
    def buildStaticLibrary = true

    // 1. Copy dynamic library
    if (buildSharedLibrary) {
        copy {
            from file(cmakeFolder)
            include "*.so"
            into file(sharedLibBuildFolder)
            includeEmptyDirs = false
        }
        copy {
            from file(staticsFolder)
            include "*.json"
            into file(sharedLibBuildFolder)
        }
    }
    // 2. Copy the static libary
    if (buildStaticLibrary) {
        copy {
            from file(staticsFolder)
            include "*.a","*.json"
            rename("libswappy_static.a", "libswappy.a")
            into file(staticLibBuildFolder)
        }
    }
    // 3.1 Copy headers (shared library)
    if (buildSharedLibrary) {
        copy {
            from file(headerFolder)
            include "*.h"
            into file(sharedIncludeBuildFolder)
            includeEmptyDirs = false
        }
    }
    // 3.2 Copy headers (static library)
    if (buildStaticLibrary) {
        copy {
            from file(headerFolder)
            include "*.h"
            into file(staticIncludeBuildFolder)
            includeEmptyDirs = false
        }
    }
    // 4. Copy the manifest
    copy {
        from file("./src")
        include "AndroidManifest.xml"
        into file(buildFolder)
        includeEmptyDirs = false
    }
    // 5. Create the json files
    def jsonPrefabDescription = new File(joinPath(buildFolder, 'prefab', 'prefab.json'))
    jsonPrefabDescription.text = '{"name":"gamesdk","schema_version":1,"dependencies":[],"version":"1.3.0"}'
    if (buildSharedLibrary) {
        def jsonModuleDescription = new File(joinPath(buildFolder, 'prefab', 'modules', 'swappy', 'module.json'))
        jsonModuleDescription.text = '{"library_name": "libswappy", "export_libraries": []}'
    }
    if (buildStaticLibrary) {
        def jsonStaticModuleDescription = new File(joinPath(buildFolder, 'prefab', 'modules', 'swappy_static', 'module.json'))
        jsonStaticModuleDescription.text = '{"library_name": "libswappy", "export_libraries": []}'
    }
}

def sdkCopy(buildInfo, outFolder, all = true, staticToo = false,
            useFullBuildKey = false, flattenLibDirs = false, shared = true) {
    def arch = buildInfo.arch
    def buildKey = buildInfo.buildKey
    def cmakeFolder = joinPath(getTempPath(), buildKey, '.cmake')
    def buildFolder = joinPath(getPackagePath(), outFolder)
    def libBuildFolder = joinPath(buildFolder, 'libs',
                                  useFullBuildKey ? buildKey : arch, 'lib')

    if (shared) {
        copy {
            from file(cmakeFolder)
            include all ? "*/lib*.so" : "swappy*/lib*.so"
            into file(libBuildFolder)
            includeEmptyDirs = false
            if (flattenLibDirs) {
                eachFile {
                    path = name
                }
            }
        }
    }
    if (staticToo) {
        def staticsFolder = joinPath(getOutPath(), buildKey)
        def staticLibsBuildFolder = joinPath(buildFolder, 'libs', buildKey)
        def staticLibs = ['libswappy_static.a']
        if (all)
            staticLibs += 'libtuningfork_static.a'
        repackArchives(staticsFolder, staticLibs, 'libgamesdk.a')
        copy {
            from file(staticsFolder)
            include "libgamesdk.a"
            into file(staticLibsBuildFolder)
        }
    }
}

def copyExtras(outFolder, all = true) {
    def buildFolder = getPackagePath() + '/' + outFolder
    def headerFolder = './include'
    def aarFolder = joinPath(getOutPath(), 'outputs', 'aar')
    def includeBuildFolder = joinPath(buildFolder, 'include')
    def aarBuildFolder = joinPath(buildFolder, 'aar')

    copy {
        from file(headerFolder)
        include all ? "*/*.h" : "swappy*/*.h"
        into file(includeBuildFolder)
        includeEmptyDirs = false
    }
    copy {
        from file(aarFolder)
        into file(aarBuildFolder)
        includeEmptyDirs = false
    }
}

def copyDocs(outFolder) {
    copy {
        from "LICENSE", "THIRD_PARTY_NOTICES", "RELEASE_NOTES"
        into getPackagePath() + '/' + outFolder
    }
}

// Copy samples for packaging. Also rename CMakeLists.txt files so that the
// one distributed are using the packaged game sdk.
def copySamples(outFolder, includeTuningForkSamples = true) {
    def buildFolder = getPackagePath() + '/' + outFolder

    // CMake utility for the Game SDK
    copy {
        from file(joinPath('samples', "gamesdk.cmake"))
        into file(joinPath(buildFolder, 'samples'))
    }

    // All sample common files
    copy {
        from file(joinPath('samples', "common"))
        into file(joinPath(buildFolder, 'samples', 'common'))
    }

    // Bouncyball
    copy {
        from file(joinPath('samples', "bouncyball"))
        into file(joinPath(buildFolder, 'samples', "bouncyball"))
        exclude '**/build', '**/out', "local.properties", "**/.externalNativeBuild", "**/.gradle",
            "**/OWNERS", "**/.idea", '**/CMakeLists.txt'
        rename 'CMakeLists.for-samples-in-archive.txt', 'CMakeLists.txt'
        includeEmptyDirs = false
    }

    // Cube
    copy {
        from file(joinPath('samples', "cube"))
        into file(joinPath(buildFolder, 'samples', "cube"))
        exclude '**/build', '**/out', "local.properties", "**/.externalNativeBuild",
            "**/.gradle", "**/OWNERS", "**/.idea"
        includeEmptyDirs = false
    }
    copy {
        from file(joinPath('third_party', "cube"))
        into file(joinPath(buildFolder, 'third_party', "cube"))
        rename 'CMakeLists.for-samples-in-archive.txt', 'CMakeLists.txt'
        exclude '**/build', '**/out', "local.properties", "**/.externalNativeBuild", "**/.gradle",
            "**/OWNERS", "**/.idea"
        includeEmptyDirs = false
    }

    if (includeTuningForkSamples) {
<<<<<<< HEAD
	copy {
            from file(joinPath('samples', "tuningfork", "expertballs"))
            into file(joinPath(buildFolder, 'samples', "tuningfork", "expertballs"))
            exclude '**/build', '**/out', "local.properties", "**/.externalNativeBuild", "**/.gradle",
		"**/OWNERS", "**/.idea", '**/CMakeLists.txt'
            rename 'CMakeLists.for-samples-in-archive.txt', 'CMakeLists.txt'
            includeEmptyDirs = false
	}
	copy {
            from file(joinPath('samples', "tuningfork", "scaledballs"))
            into file(joinPath(buildFolder, 'samples', "tuningfork", "scaledballs"))
            exclude '**/build', '**/out', "local.properties", "**/.externalNativeBuild", "**/.gradle",
		"**/OWNERS", "**/.idea", '**/CMakeLists.txt'
            rename 'CMakeLists.for-samples-in-archive.txt', 'CMakeLists.txt'
            includeEmptyDirs = false
	}
	copy {
            from file(joinPath('src', 'protobuf'))
            into file(joinPath(buildFolder, 'src', 'protobuf'))
            includeEmptyDirs = false
	}
	copy {
            from file(joinPath('third_party', 'protobuf-3.0.0'))
            into file(joinPath(buildFolder, 'third_party', 'protobuf-3.0.0'))
            includeEmptyDirs = false
	}
	copy {
            from file(joinPath('..', 'external', 'nanopb-c'))
            into file(joinPath(buildFolder, 'external', 'nanopb-c'))
            includeEmptyDirs = false
	}
	copy {
            from file(joinPath('src', 'tuningfork', 'tools', 'validation'))
            into file(joinPath(buildFolder, 'src', 'tuningfork', 'tools', 'validation'))
            exclude '**/build'
            includeEmptyDirs = false
	}
	copy {
            from file(joinPath('src', 'tuningfork', 'proto'))
            into file(joinPath(buildFolder, 'src', 'tuningfork', 'proto'))
            include 'tuningfork.proto'
            includeEmptyDirs = false
	}
=======
        // All Tuning Fork sample common files
        copy {
            from file(joinPath('samples', 'tuningfork', "common"))
            into file(joinPath(buildFolder, 'samples', 'tuningfork', 'common'))
        }

        copy {
                from file(joinPath('samples', "tuningfork", "experimentsdemo"))
                into file(joinPath(buildFolder, 'samples', "tuningfork", "experimentsdemo"))
                exclude '**/build', '**/out', "local.properties", "**/.externalNativeBuild", "**/.gradle",
            "**/OWNERS", "**/.idea", '**/CMakeLists.txt'
                rename 'CMakeLists.for-samples-in-archive.txt', 'CMakeLists.txt'
                includeEmptyDirs = false
        }
        copy {
                from file(joinPath('samples', "tuningfork", "insightsdemo"))
                into file(joinPath(buildFolder, 'samples', "tuningfork", "insightsdemo"))
                exclude '**/build', '**/out', "local.properties", "**/.externalNativeBuild", "**/.gradle",
            "**/OWNERS", "**/.idea", '**/CMakeLists.txt'
                rename 'CMakeLists.for-samples-in-archive.txt', 'CMakeLists.txt'
                includeEmptyDirs = false
        }
        copy {
                from file(joinPath('src', 'protobuf'))
                into file(joinPath(buildFolder, 'src', 'protobuf'))
                includeEmptyDirs = false
        }
        copy {
                from file(joinPath('third_party', 'protobuf-3.0.0'))
                into file(joinPath(buildFolder, 'third_party', 'protobuf-3.0.0'))
                includeEmptyDirs = false
        }
        copy {
                from file(joinPath('..', 'external', 'nanopb-c'))
                into file(joinPath(buildFolder, 'external', 'nanopb-c'))
                includeEmptyDirs = false
        }
        copy {
                from file(joinPath('src', 'tuningfork', 'tools', 'validation'))
                into file(joinPath(buildFolder, 'src', 'tuningfork', 'tools', 'validation'))
                exclude '**/build'
                includeEmptyDirs = false
        }
        copy {
                from file(joinPath('src', 'tuningfork', 'proto'))
                into file(joinPath(buildFolder, 'src', 'tuningfork', 'proto'))
                include 'tuningfork.proto'
                includeEmptyDirs = false
        }
>>>>>>> e3b1dd48
    }
}

def abis32Bits() { return ["armeabi-v7a", "x86"] }
def abis64Bits() { return ["arm64-v8a", "x86_64"] }
def defaultAbis() { return abis32Bits() + abis64Bits() }
def allSTLs() { return ["c++_static", "c++_shared", "gnustl_static", "gnustl_shared"] }
def post17STLs() { return ["c++_static", "c++_shared"] }
def versionMapping() { return [ [["r14"], [14,15,16,17,18,19,20,21,22,23,24]],
                               [["r15"], [14,15,16,17,18,19,21,22,23,24,26]],
                               [["r16"], [14,15,16,17,18,19,21,22,23,24,26,27]],
                               [["r17"], [14,15,16,17,18,19,21,22,23,24,26,27,28]]] }
def versionMappingPost17() { return [ [["r18"], [16,17,18,19,21,22,23,24,26,27,28]],
                               [["r19"], [16,17,18,19,21,22,23,24,26,27,28]],
                               [["r20"], [16,17,18,19,21,22,23,24,26,27,28]],
                               [["r21"], [16,17,18,19,21,22,23,24,26,27,28,29]]] }

def unityNativeBuild(withTuningFork=false, buildType="Release") {
    def threadChecks = false
    return defaultAbis().collect {
        buildNativeModules(it, "21", "r19", "c++_static", threadChecks, withTuningFork, buildType)
    }
}

def sdkNativeBuild(withTuningFork = true, buildType="Release") {
    def threadChecks = false
    def versions = versionMapping().collectMany { GroovyCollections.combinations(it) }
    def versionsPost17 = versionMappingPost17().collectMany { GroovyCollections.combinations(it) }
    def allCombos = GroovyCollections.combinations(defaultAbis(), versions, allSTLs()) +
        GroovyCollections.combinations(defaultAbis(), versionsPost17, post17STLs());
    GParsPool.withPool {
        return allCombos.collectParallel { x ->
            buildNativeModules(
                /*arch=*/ x[0],
                /*androidVersion=*/ x[1][1].toString(),
                /*ndkVersion=*/ x[1][0],
                /*stlVersion=*/ x[2],
                threadChecks, withTuningFork, buildType)
        }
    }
}

// For the AAR, only build the dynamic libraries against shared STL.
def aarSTLs() { return ["c++_shared", "gnustl_shared"] }
def aarPost17STLs() { return ["c++_shared"] }

// In the AAR, library search is handled by Prefab, that looks for API 21 for 64 bits architectures
// even if a lower API level is requested. We need to build a different set of libraries for 32 and
// 64 bits as a consequence.
def aarVersionMapping32Bits() { return versionMapping() }
def aarVersionMapping32BitsPost17() { return versionMappingPost17() }
def aarVersionMapping64Bits() { return [ [["r14"], [21,22,23,24]],
                               [["r15"], [21,22,23,24,26]],
                               [["r16"], [21,22,23,24,26,27]],
                               [["r17"], [21,22,23,24,26,27,28]]] }
def aarVersionMapping64BitsPost17() { return [ [["r18"], [21,22,23,24,26,27,28]],
                               [["r19"], [21,22,23,24,26,27,28]],
                               [["r20"], [21,22,23,24,26,27,28]],
                               [["r21"], [21,22,23,24,26,27,28,29]]] }

def sdkAarNativeBuild(withTuningFork = true, buildType="Release") {
    def threadChecks = false
    def versions32Bits = aarVersionMapping32Bits().collectMany { GroovyCollections.combinations(it) }
    def versions32BitsPost17 = aarVersionMapping32BitsPost17().collectMany { GroovyCollections.combinations(it) }
    def versions64Bits = aarVersionMapping64Bits().collectMany { GroovyCollections.combinations(it) }
    def versions64BitsPost17 = aarVersionMapping64BitsPost17().collectMany { GroovyCollections.combinations(it) }
    def allCombos =
        GroovyCollections.combinations(abis32Bits(), versions32Bits, aarSTLs()) +
        GroovyCollections.combinations(abis32Bits(), versions32BitsPost17, aarPost17STLs()) +
        GroovyCollections.combinations(abis64Bits(), versions64Bits, aarSTLs()) +
        GroovyCollections.combinations(abis64Bits(), versions64BitsPost17, aarPost17STLs());
    GParsPool.withPool {
        return allCombos.collectParallel { x ->
            buildNativeModules(
                /*arch=*/ x[0],
                /*androidVersion=*/ x[1][1].toString(),
                /*ndkVersion=*/ x[1][0],
                /*stlVersion=*/ x[2],
                threadChecks, withTuningFork, buildType)
        }
    }
}

def specificNativeBuild(sdkVersion, ndkVersion, stlVersion, withTuningFork = false,
                        buildType="Release") {
    def threadChecks = false
    return defaultAbis().collect {
        buildNativeModules(it, sdkVersion, ndkVersion, stlVersion, threadChecks, withTuningFork,
                           buildType)
    }
}

def getLocalToolchain() {
    def kApiLevel = project.hasProperty("GAMESDK_ANDROID_API_LEVEL") ?
        project.GAMESDK_ANDROID_API_LEVEL : "24"
    return new LocalToolchain(project, kApiLevel)
}

def localNativeBuild(withTuningFork = false, subdir = "src", buildType="Release") {
    def toolchain = getLocalToolchain();
    def stl = "c++_static"
    def threadChecks = true
    return defaultAbis().collect {
        buildNativeModules(it, toolchain , stl, threadChecks, withTuningFork, subdir, buildType)
    }
}

def defaultBuildType() {
    return project.hasProperty("GAMESDK_BUILD_TYPE") ?
        project.GAMESDK_BUILD_TYPE : "Release"
}

class BuildTask extends DefaultTask {
}

// Just build swappy shared libraries
task swappyUnityBuild(type: BuildTask) {
    dependsOn ':extras:assembleRelease'
    ext.packageName = 'swappyUnity'
    ext.flattenLibs = true
    ext.withTuningFork = false
    ext.withSharedLibs = false
    ext.withStaticLibs = true
    ext.withFullBuildKey = true
    ext.withSamples = false
    ext.buildType = "Release";
    ext.nativeBuild = { tf,bt -> unityNativeBuild(tf,bt) }
}
task swappyUnityDebugBuild(type: BuildTask) {
    dependsOn ':extras:assembleRelease'
    ext.packageName = 'swappyUnity'
    ext.flattenLibs = true
    ext.withTuningFork = false
    ext.withSharedLibs = true
    ext.withStaticLibs = true
    ext.withFullBuildKey = true
    ext.withSamples = false
    ext.buildType = "Debug";
    ext.nativeBuild = { tf,bt -> unityNativeBuild(tf,bt) }
}

// Full build including tuning fork for unity, shared libraries only
task unityBuild(type: BuildTask) {
    dependsOn ':extras:assembleRelease', prepare_proto
    ext.packageName = 'unity'
    ext.flattenLibs = true
    ext.withTuningFork = true
    ext.withSharedLibs = false
    ext.withStaticLibs = true
    ext.withFullBuildKey = true
    ext.withSamples = false
    ext.buildType = "Release";
    ext.nativeBuild = { tf,bt -> unityNativeBuild(tf,bt) }
}

// Build everything
task fullSdkBuild(type: BuildTask) {
    dependsOn ':extras:assembleRelease', prepare_proto
    ext.packageName = 'fullsdk'
    ext.flattenLibs = false
    ext.withTuningFork = true
    ext.withSharedLibs = true
    ext.withStaticLibs = true
    ext.withFullBuildKey = true
    ext.withSamples = true
    ext.buildType = "Release"
    ext.nativeBuild = { tf,bt -> sdkNativeBuild(tf,bt) }
}

// Build everything without TF
task releaseSdkBuild(type: BuildTask) {
    dependsOn ':extras:assembleRelease', prepare_proto
    ext.packageName = 'gamesdk'
    ext.flattenLibs = false
    ext.withTuningFork = false
    ext.withSharedLibs = true
    ext.withStaticLibs = true
    ext.withFullBuildKey = true
    ext.withSamples = true
    ext.buildType = "Release";
    ext.nativeBuild = { tf,bt -> sdkNativeBuild(tf,bt) }
}
// Build everything and package as an aar file
task releaseAarSdkBuild() {
    doFirst {
        // Clear the package path to ensure AAR generation is not polluted
        // by previous build tasks.
        delete getPackagePath()
    }
    dependsOn ':extras:assembleRelease', prepare_proto
    ext.packageName = 'gamesdk'
    ext.flattenLibs = false
    ext.withTuningFork = false
    ext.withSharedLibs = true
    ext.withStaticLibs = true
    ext.withFullBuildKey = true
    ext.withSamples = true
    ext.buildType = "Release";
    ext.nativeBuild = { tf,bt -> sdkAarNativeBuild(tf,bt) }
    doLast {
        nativeBuild(withTuningFork, buildType).each {
            aarSdkCopy(it, packageName)
        }
    }
}
// Build everything in debug without TF
task debugSdkBuild(type: BuildTask) {
    dependsOn ':extras:assembleRelease', prepare_proto
    ext.packageName = 'gamesdk_debug'
    ext.flattenLibs = false
    ext.withTuningFork = false
    ext.withSharedLibs = true
    ext.withStaticLibs = true
    ext.withFullBuildKey = true
    ext.withSamples = true
    ext.buildType = "Debug";
    ext.nativeBuild = { tf,bt -> sdkNativeBuild(tf,bt) }
}

// Build using local SDK, no tuning fork
task localBuild(type: BuildTask) {
    dependsOn ':extras:assembleRelease'
    ext.packageName = 'local'
    ext.flattenLibs = false
    ext.withTuningFork = false;
    ext.withSharedLibs = true
    ext.withStaticLibs = true;
    ext.withFullBuildKey = false;
    ext.withSamples = false;
    ext.buildType = defaultBuildType();
    ext.nativeBuild = { tf,bt -> localNativeBuild(tf, "src", bt) }
}

// Build using local SDK, with tuning fork
task localTfBuild(type: BuildTask) {
    dependsOn ':extras:assembleRelease', prepare_proto
    ext.packageName = 'localtf'
    ext.flattenLibs = false
    ext.withTuningFork = true;
    ext.withSharedLibs = true
    ext.withStaticLibs = true;
    ext.withFullBuildKey = false;
    ext.withSamples = false;
    ext.buildType = defaultBuildType();
    ext.nativeBuild = { tf,bt -> localNativeBuild(tf, "src", bt) }
}

task specificBuild(type: BuildTask) {
    dependsOn ':extras:assembleRelease'
    ext.packageName = "specific"
    ext.flattenLibs = false
    ext.withTuningFork = false;
    ext.withSharedLibs = true
    ext.withStaticLibs = true;
    ext.withFullBuildKey = false;
    ext.withSamples = true;
    ext.buildType = defaultBuildType();
    ext.nativeBuild = { tf,bt ->
        def sdk = System.getenv("SDK")
        def ndk = System.getenv("NDK")
        def stl = System.getenv("STL")
        if (sdk==null || ndk==null || stl==null) {
            throw new GradleException("""
Must set SDK, NDK and STL for a specific build,
e.g. SDK=14 NDK=r16 STL='c++_static' ./gradlew specificZip"""
            )
        }
        specificNativeBuild(sdk, ndk, stl, tf, bt)
    }
}

tasks.withType(BuildTask) {
    doLast {
        // Clear the package path to ensure the task zip is not polluted
        // by previous build tasks.
        delete getPackagePath()
        nativeBuild(withTuningFork, buildType).each {
            sdkCopy(it, packageName, withTuningFork, withStaticLibs,
                    withFullBuildKey, flattenLibs, withSharedLibs)
        }
        copyExtras(packageName, withTuningFork)

        copyDocs(packageName)

        if (withSamples) {
            copySamples(packageName, withTuningFork)
        }
    }
}

task localUnitTests {
    // These unit tests require a connected ARM64 device to run
    doLast {
        def buildInfo = localNativeBuild(true, "test/tuningfork")
        def buildKey = buildInfo.buildKey.findAll{it.contains('arm64-v8a')}[0]
        def cmakeFolder = getTempPath() + '/' + buildKey + '/.cmake'
        def toolchain = getLocalToolchain();
        def adb = toolchain.getAdbPath();
        exec {
            workingDir cmakeFolder
            commandLine adb, "push", "tuningfork_test", "/data/local/tmp"
        }
        exec {
            workingDir cmakeFolder
            commandLine adb, "shell", "/data/local/tmp/tuningfork_test"
        }
    }
}

task localSwappyUnitTests {
    // These unit tests require a connected ARM64 device to run
    doLast {
        def buildInfo = localNativeBuild(false, "test/swappy")
        def buildKey = buildInfo.buildKey.findAll{it.contains('arm64-v8a')}[0]
        def cmakeFolder = getTempPath() + '/' + buildKey + '/.cmake'
        def toolchain = getLocalToolchain();
        def adb = toolchain.getAdbPath();
        exec {
            workingDir cmakeFolder
            commandLine adb, "push", "swappy_test", "/data/local/tmp"
        }
        exec {
            workingDir cmakeFolder
            commandLine adb, "shell", "/data/local/tmp/swappy_test"
        }
    }
}

task localDeviceInfoUnitTests {
    doLast {
        def buildInfo = buildHostModule("test/device_info", "Release")
        exec {
            workingDir buildInfo.outputFolder
            commandLine "./device_info_test"
        }
    }
}

// Zipping things up
def addZipTask(name, buildTask, zipName) {
    def packPath = buildTask.packageName
    tasks.register(name, Zip) {
        dependsOn buildTask
        def buildFolder = joinPath(getPackagePath(), packPath)
        def archName = zipName + (zipName.contains(".") ? "" : ".zip")

        from fileTree(buildFolder)
        exclude archName
        destinationDirectory = file(buildFolder)
        archiveFileName = archName

        doLast {
            def outFolder = getBuildPath();\
            mkdir outFolder;

            copy {
                from file(archiveName)
                into outFolder
            }

            if (getDistPath() != getPackagePath()) {
                copy {
                    from getPackagePath()
                    into getDistPath()
                }
            }

            def out = services.get(StyledTextOutputFactory).create("output")
            out.style(Style.Identifier).text('\n' + archName +' is in ')
            .style(Style.ProgressStatus)
                .println(destinationDirectory.get());
        }
    }

}

addZipTask("swappyUnityZip", swappyUnityBuild, "builds")
addZipTask("swappyUnityDebugZip", swappyUnityDebugBuild, "builds")
addZipTask("unityZip", unityBuild, "builds")
addZipTask("archiveZip", localBuild, "gamesdk")
addZipTask("archiveTfZip", localTfBuild, "gamesdk")
addZipTask("fullSdkZip", fullSdkBuild, "gamesdk")
addZipTask("specificZip", specificBuild, "gamesdk")
addZipTask("gamesdkZip", releaseSdkBuild, "gamesdk")
addZipTask("gamesdkDebugZip", debugSdkBuild, "gamesdk_debug")
addZipTask("gameSdkAAR", releaseAarSdkBuild, "gaming-frame-pacing.aar")<|MERGE_RESOLUTION|>--- conflicted
+++ resolved
@@ -615,51 +615,6 @@
     }
 
     if (includeTuningForkSamples) {
-<<<<<<< HEAD
-	copy {
-            from file(joinPath('samples', "tuningfork", "expertballs"))
-            into file(joinPath(buildFolder, 'samples', "tuningfork", "expertballs"))
-            exclude '**/build', '**/out', "local.properties", "**/.externalNativeBuild", "**/.gradle",
-		"**/OWNERS", "**/.idea", '**/CMakeLists.txt'
-            rename 'CMakeLists.for-samples-in-archive.txt', 'CMakeLists.txt'
-            includeEmptyDirs = false
-	}
-	copy {
-            from file(joinPath('samples', "tuningfork", "scaledballs"))
-            into file(joinPath(buildFolder, 'samples', "tuningfork", "scaledballs"))
-            exclude '**/build', '**/out', "local.properties", "**/.externalNativeBuild", "**/.gradle",
-		"**/OWNERS", "**/.idea", '**/CMakeLists.txt'
-            rename 'CMakeLists.for-samples-in-archive.txt', 'CMakeLists.txt'
-            includeEmptyDirs = false
-	}
-	copy {
-            from file(joinPath('src', 'protobuf'))
-            into file(joinPath(buildFolder, 'src', 'protobuf'))
-            includeEmptyDirs = false
-	}
-	copy {
-            from file(joinPath('third_party', 'protobuf-3.0.0'))
-            into file(joinPath(buildFolder, 'third_party', 'protobuf-3.0.0'))
-            includeEmptyDirs = false
-	}
-	copy {
-            from file(joinPath('..', 'external', 'nanopb-c'))
-            into file(joinPath(buildFolder, 'external', 'nanopb-c'))
-            includeEmptyDirs = false
-	}
-	copy {
-            from file(joinPath('src', 'tuningfork', 'tools', 'validation'))
-            into file(joinPath(buildFolder, 'src', 'tuningfork', 'tools', 'validation'))
-            exclude '**/build'
-            includeEmptyDirs = false
-	}
-	copy {
-            from file(joinPath('src', 'tuningfork', 'proto'))
-            into file(joinPath(buildFolder, 'src', 'tuningfork', 'proto'))
-            include 'tuningfork.proto'
-            includeEmptyDirs = false
-	}
-=======
         // All Tuning Fork sample common files
         copy {
             from file(joinPath('samples', 'tuningfork', "common"))
@@ -709,7 +664,6 @@
                 include 'tuningfork.proto'
                 includeEmptyDirs = false
         }
->>>>>>> e3b1dd48
     }
 }
 
