/*
 * Copyright (C) 2021 The Android Open Source Project
 *
 * Licensed under the Apache License, Version 2.0 (the "License");
 * you may not use this file except in compliance with the License.
 * You may obtain a copy of the License at
 *
 *      http://www.apache.org/licenses/LICENSE-2.0
 *
 * Unless required by applicable law or agreed to in writing, software
 * distributed under the License is distributed on an "AS IS" BASIS,
 * WITHOUT WARRANTIES OR CONDITIONS OF ANY KIND, either express or implied.
 * See the License for the specific language governing permissions and
 * limitations under the License.
 */

/**
 * @addtogroup GameActivity Game Activity
 * The interface to use GameActivity.
 * @{
 */

/**
 * @file GameActivity.h
 */

#ifndef ANDROID_GAME_SDK_GAME_ACTIVITY_H
#define ANDROID_GAME_SDK_GAME_ACTIVITY_H

#include <android/asset_manager.h>
#include <android/input.h>
#include <android/native_window.h>
#include <android/rect.h>
#include <common/gamesdk_common.h>
#include <game-activity/GameActivityEvents.h>
#include <game-text-input/gametextinput.h>
#include <jni.h>
#include <stdbool.h>
#include <stdint.h>
#include <sys/types.h>

#ifdef __cplusplus
extern "C" {
#endif

#define GAMEACTIVITY_MAJOR_VERSION 4
#define GAMEACTIVITY_MINOR_VERSION 0
<<<<<<< HEAD
#define GAMEACTIVITY_BUGFIX_VERSION 5
#define GAMEACTIVITY_PACKED_VERSION                            \
    ANDROID_GAMESDK_PACKED_VERSION(GAMEACTIVITY_MAJOR_VERSION, \
                                   GAMEACTIVITY_MINOR_VERSION, \
                                   GAMEACTIVITY_BUGFIX_VERSION)
=======
#define GAMEACTIVITY_BUGFIX_VERSION 0
#define GAMEACTIVITY_PACKED_VERSION                          \
  ANDROID_GAMESDK_PACKED_VERSION(GAMEACTIVITY_MAJOR_VERSION, \
                                 GAMEACTIVITY_MINOR_VERSION, \
                                 GAMEACTIVITY_BUGFIX_VERSION)

/**
 * The type of a component for which to retrieve insets. See
 * https://developer.android.com/reference/androidx/core/view/WindowInsetsCompat.Type
 */
typedef enum GameCommonInsetsType : uint8_t {
  GAMECOMMON_INSETS_TYPE_CAPTION_BAR = 0,
  GAMECOMMON_INSETS_TYPE_DISPLAY_CUTOUT,
  GAMECOMMON_INSETS_TYPE_IME,
  GAMECOMMON_INSETS_TYPE_MANDATORY_SYSTEM_GESTURES,
  GAMECOMMON_INSETS_TYPE_NAVIGATION_BARS,
  GAMECOMMON_INSETS_TYPE_STATUS_BARS,
  GAMECOMMON_INSETS_TYPE_SYSTEM_BARS,
  GAMECOMMON_INSETS_TYPE_SYSTEM_GESTURES,
  GAMECOMMON_INSETS_TYPE_TAPABLE_ELEMENT,
  GAMECOMMON_INSETS_TYPE_WATERFALL,
  GAMECOMMON_INSETS_TYPE_COUNT
} GameCommonInsetsType;
>>>>>>> f0eaf396

/**
 * {@link GameActivityCallbacks}
 */
struct GameActivityCallbacks;

/**
 * This structure defines the native side of an android.app.GameActivity.
 * It is created by the framework, and handed to the application's native
 * code as it is being launched.
 */
typedef struct GameActivity {
  /**
   * Pointer to the callback function table of the native application.
   * You can set the functions here to your own callbacks.  The callbacks
   * pointer itself here should not be changed; it is allocated and managed
   * for you by the framework.
   */
  struct GameActivityCallbacks* callbacks;

  /**
   * The global handle on the process's Java VM.
   */
  JavaVM* vm;

  /**
   * JNI context for the main thread of the app.  Note that this field
   * can ONLY be used from the main thread of the process; that is, the
   * thread that calls into the GameActivityCallbacks.
   */
  JNIEnv* env;

  /**
   * The GameActivity object handle.
   */
  jobject javaGameActivity;

  /**
   * Path to this application's internal data directory.
   */
  const char* internalDataPath;

  /**
   * Path to this application's external (removable/mountable) data directory.
   */
  const char* externalDataPath;

  /**
   * The platform's SDK version code.
   */
  int32_t sdkVersion;

  /**
   * This is the native instance of the application.  It is not used by
   * the framework, but can be set by the application to its own instance
   * state.
   */
  void* instance;

  /**
   * Pointer to the Asset Manager instance for the application.  The
   * application uses this to access binary assets bundled inside its own .apk
   * file.
   */
  AAssetManager* assetManager;

  /**
   * Available starting with Honeycomb: path to the directory containing
   * the application's OBB files (if any).  If the app doesn't have any
   * OBB files, this directory may not exist.
   */
  const char* obbPath;
} GameActivity;

/**
 * A function the user should call from their callback with the data, its length
 * and the library- supplied context.
 */
typedef void (*SaveInstanceStateRecallback)(const char* bytes, int len,
                                            void* context);

/**
 * These are the callbacks the framework makes into a native application.
 * All of these callbacks happen on the main thread of the application.
 * By default, all callbacks are NULL; set to a pointer to your own function
 * to have it called.
 */
typedef struct GameActivityCallbacks {
  /**
   * GameActivity has started.  See Java documentation for Activity.onStart()
   * for more information.
   */
  void (*onStart)(GameActivity* activity);

  /**
   * GameActivity has resumed.  See Java documentation for Activity.onResume()
   * for more information.
   */
  void (*onResume)(GameActivity* activity);

  /**
   * The framework is asking GameActivity to save its current instance state.
   * See the Java documentation for Activity.onSaveInstanceState() for more
   * information. The user should call the recallback with their data, its
   * length and the provided context; they retain ownership of the data. Note
   * that the saved state will be persisted, so it can not contain any active
   * entities (pointers to memory, file descriptors, etc).
   */
  void (*onSaveInstanceState)(GameActivity* activity,
                              SaveInstanceStateRecallback recallback,
                              void* context);

  /**
   * GameActivity has paused.  See Java documentation for Activity.onPause()
   * for more information.
   */
  void (*onPause)(GameActivity* activity);

  /**
   * GameActivity has stopped.  See Java documentation for Activity.onStop()
   * for more information.
   */
  void (*onStop)(GameActivity* activity);

  /**
   * GameActivity is being destroyed.  See Java documentation for
   * Activity.onDestroy() for more information.
   */
  void (*onDestroy)(GameActivity* activity);

  /**
   * Focus has changed in this GameActivity's window.  This is often used,
   * for example, to pause a game when it loses input focus.
   */
  void (*onWindowFocusChanged)(GameActivity* activity, bool hasFocus);

  /**
   * The drawing window for this native activity has been created.  You
   * can use the given native window object to start drawing.
   */
  void (*onNativeWindowCreated)(GameActivity* activity, ANativeWindow* window);

  /**
   * The drawing window for this native activity has been resized.  You should
   * retrieve the new size from the window and ensure that your rendering in
   * it now matches.
   */
  void (*onNativeWindowResized)(GameActivity* activity, ANativeWindow* window,
                                int32_t newWidth, int32_t newHeight);

  /**
   * The drawing window for this native activity needs to be redrawn.  To
   * avoid transient artifacts during screen changes (such resizing after
   * rotation), applications should not return from this function until they
   * have finished drawing their window in its current state.
   */
  void (*onNativeWindowRedrawNeeded)(GameActivity* activity,
                                     ANativeWindow* window);

  /**
   * The drawing window for this native activity is going to be destroyed.
   * You MUST ensure that you do not touch the window object after returning
   * from this function: in the common case of drawing to the window from
   * another thread, that means the implementation of this callback must
   * properly synchronize with the other thread to stop its drawing before
   * returning from here.
   */
  void (*onNativeWindowDestroyed)(GameActivity* activity,
                                  ANativeWindow* window);

  /**
   * The current device AConfiguration has changed. The new configuration can
   * be retrieved from assetManager.
   */
  void (*onConfigurationChanged)(GameActivity* activity);

  /**
   * The system is running low on memory.  Use this callback to release
   * resources you do not need, to help the system avoid killing more
   * important processes.
   */
  void (*onTrimMemory)(GameActivity* activity, int level);

  /**
   * Callback called for every MotionEvent done on the GameActivity
   * SurfaceView. Ownership of `event` is maintained by the library and it is
   * only valid during the callback.
   */
  bool (*onTouchEvent)(GameActivity* activity,
                       const GameActivityMotionEvent* event);

  /**
   * Callback called for every key down event on the GameActivity SurfaceView.
   * Ownership of `event` is maintained by the library and it is only valid
   * during the callback.
   */
  bool (*onKeyDown)(GameActivity* activity, const GameActivityKeyEvent* event);

  /**
   * Callback called for every key up event on the GameActivity SurfaceView.
   * Ownership of `event` is maintained by the library and it is only valid
   * during the callback.
   */
  bool (*onKeyUp)(GameActivity* activity, const GameActivityKeyEvent* event);

  /**
   * Callback called for every soft-keyboard text input event.
   * Ownership of `state` is maintained by the library and it is only valid
   * during the callback.
   */
  void (*onTextInputEvent)(GameActivity* activity,
                           const GameTextInputState* state);

  /**
   * Callback called when WindowInsets of the main app window have changed.
   * Call GameActivity_getWindowInsets to retrieve the insets themselves.
   */
  void (*onWindowInsetsChanged)(GameActivity* activity);

  /**
   * Callback called when the rectangle in the window where the content
   * should be placed has changed.
   */
  void (*onContentRectChanged)(GameActivity* activity, const ARect* rect);

  /**
   * Callback called when the software keyboard is shown or hidden.
   */
  void (*onSoftwareKeyboardVisibilityChanged)(GameActivity* activity,
                                              bool visible);

  /**
   * Callback called when the software keyboard is shown or hidden.
   */
  bool (*onEditorAction)(GameActivity* activity, int action);
} GameActivityCallbacks;

/**
 * This is the function that must be in the native code to instantiate the
 * application's native activity.  It is called with the activity instance (see
 * above); if the code is being instantiated from a previously saved instance,
 * the savedState will be non-NULL and point to the saved data.  You must make
 * any copy of this data you need -- it will be released after you return from
 * this function.
 */
typedef void GameActivity_createFunc(GameActivity* activity, void* savedState,
                                     size_t savedStateSize);

/**
 * The name of the function that NativeInstance looks for when launching its
 * native code.  This is the default function that is used, you can specify
 * "android.app.func_name" string meta-data in your manifest to use a different
 * function.
 */
extern GameActivity_createFunc GameActivity_onCreate;

/**
 * Finish the given activity.  Its finish() method will be called, causing it
 * to be stopped and destroyed.  Note that this method can be called from
 * *any* thread; it will send a message to the main thread of the process
 * where the Java finish call will take place.
 */
void GameActivity_finish(GameActivity* activity);

/**
 * Flags for GameActivity_setWindowFlags,
 * as per the Java API at android.view.WindowManager.LayoutParams.
 */
enum GameActivitySetWindowFlags : uint32_t {
  /**
   * As long as this window is visible to the user, allow the lock
   * screen to activate while the screen is on.  This can be used
   * independently, or in combination with {@link
   * GAMEACTIVITY_FLAG_KEEP_SCREEN_ON} and/or {@link
   * GAMEACTIVITY_FLAG_SHOW_WHEN_LOCKED}
   */
  GAMEACTIVITY_FLAG_ALLOW_LOCK_WHILE_SCREEN_ON = 0x00000001,
  /** Everything behind this window will be dimmed. */
  GAMEACTIVITY_FLAG_DIM_BEHIND = 0x00000002,
  /**
   * Blur everything behind this window.
   * @deprecated Blurring is no longer supported.
   */
  GAMEACTIVITY_FLAG_BLUR_BEHIND = 0x00000004,
  /**
   * This window won't ever get key input focus, so the
   * user can not send key or other button events to it.  Those will
   * instead go to whatever focusable window is behind it.  This flag
   * will also enable {@link GAMEACTIVITY_FLAG_NOT_TOUCH_MODAL} whether or not
   * that is explicitly set.
   *
   * Setting this flag also implies that the window will not need to
   * interact with
   * a soft input method, so it will be Z-ordered and positioned
   * independently of any active input method (typically this means it
   * gets Z-ordered on top of the input method, so it can use the full
   * screen for its content and cover the input method if needed.  You
   * can use {@link GAMEACTIVITY_FLAG_ALT_FOCUSABLE_IM} to modify this
   * behavior.
   */
  GAMEACTIVITY_FLAG_NOT_FOCUSABLE = 0x00000008,
  /** This window can never receive touch events. */
  GAMEACTIVITY_FLAG_NOT_TOUCHABLE = 0x00000010,
  /**
   * Even when this window is focusable (its
   * {@link GAMEACTIVITY_FLAG_NOT_FOCUSABLE} is not set), allow any pointer
   * events outside of the window to be sent to the windows behind it.
   * Otherwise it will consume all pointer events itself, regardless of
   * whether they are inside of the window.
   */
  GAMEACTIVITY_FLAG_NOT_TOUCH_MODAL = 0x00000020,
  /**
   * When set, if the device is asleep when the touch
   * screen is pressed, you will receive this first touch event.  Usually
   * the first touch event is consumed by the system since the user can
   * not see what they are pressing on.
   *
   * @deprecated This flag has no effect.
   */
  GAMEACTIVITY_FLAG_TOUCHABLE_WHEN_WAKING = 0x00000040,
  /**
   * As long as this window is visible to the user, keep
   * the device's screen turned on and bright.
   */
  GAMEACTIVITY_FLAG_KEEP_SCREEN_ON = 0x00000080,
  /**
   * Place the window within the entire screen, ignoring
   * decorations around the border (such as the status bar).  The
   * window must correctly position its contents to take the screen
   * decoration into account.
   */
  GAMEACTIVITY_FLAG_LAYOUT_IN_SCREEN = 0x00000100,
  /** Allows the window to extend outside of the screen. */
  GAMEACTIVITY_FLAG_LAYOUT_NO_LIMITS = 0x00000200,
  /**
   * Hide all screen decorations (such as the status
   * bar) while this window is displayed.  This allows the window to
   * use the entire display space for itself -- the status bar will
   * be hidden when an app window with this flag set is on the top
   * layer. A fullscreen window will ignore a value of {@link
   * GAMEACTIVITY_SOFT_INPUT_ADJUST_RESIZE}; the window will stay
   * fullscreen and will not resize.
   */
  GAMEACTIVITY_FLAG_FULLSCREEN = 0x00000400,
  /**
   * Override {@link GAMEACTIVITY_FLAG_FULLSCREEN} and force the
   * screen decorations (such as the status bar) to be shown.
   */
  GAMEACTIVITY_FLAG_FORCE_NOT_FULLSCREEN = 0x00000800,
  /**
   * Turn on dithering when compositing this window to
   * the screen.
   * @deprecated This flag is no longer used.
   */
  GAMEACTIVITY_FLAG_DITHER = 0x00001000,
  /**
   * Treat the content of the window as secure, preventing
   * it from appearing in screenshots or from being viewed on non-secure
   * displays.
   */
  GAMEACTIVITY_FLAG_SECURE = 0x00002000,
  /**
   * A special mode where the layout parameters are used
   * to perform scaling of the surface when it is composited to the
   * screen.
   */
  GAMEACTIVITY_FLAG_SCALED = 0x00004000,
  /**
   * Intended for windows that will often be used when the user is
   * holding the screen against their face, it will aggressively
   * filter the event stream to prevent unintended presses in this
   * situation that may not be desired for a particular window, when
   * such an event stream is detected, the application will receive
   * a {@link AMOTION_EVENT_ACTION_CANCEL} to indicate this so
   * applications can handle this accordingly by taking no action on
   * the event until the finger is released.
   */
  GAMEACTIVITY_FLAG_IGNORE_CHEEK_PRESSES = 0x00008000,
  /**
   * A special option only for use in combination with
   * {@link GAMEACTIVITY_FLAG_LAYOUT_IN_SCREEN}.  When requesting layout in
   * the screen your window may appear on top of or behind screen decorations
   * such as the status bar.  By also including this flag, the window
   * manager will report the inset rectangle needed to ensure your
   * content is not covered by screen decorations.
   */
  GAMEACTIVITY_FLAG_LAYOUT_INSET_DECOR = 0x00010000,
  /**
   * Invert the state of {@link GAMEACTIVITY_FLAG_NOT_FOCUSABLE} with
   * respect to how this window interacts with the current method.
   * That is, if FLAG_NOT_FOCUSABLE is set and this flag is set,
   * then the window will behave as if it needs to interact with the
   * input method and thus be placed behind/away from it; if {@link
   * GAMEACTIVITY_FLAG_NOT_FOCUSABLE} is not set and this flag is set,
   * then the window will behave as if it doesn't need to interact
   * with the input method and can be placed to use more space and
   * cover the input method.
   */
  GAMEACTIVITY_FLAG_ALT_FOCUSABLE_IM = 0x00020000,
  /**
   * If you have set {@link GAMEACTIVITY_FLAG_NOT_TOUCH_MODAL}, you
   * can set this flag to receive a single special MotionEvent with
   * the action
   * {@link AMOTION_EVENT_ACTION_OUTSIDE} for
   * touches that occur outside of your window.  Note that you will not
   * receive the full down/move/up gesture, only the location of the
   * first down as an {@link AMOTION_EVENT_ACTION_OUTSIDE}.
   */
  GAMEACTIVITY_FLAG_WATCH_OUTSIDE_TOUCH = 0x00040000,
  /**
   * Special flag to let windows be shown when the screen
   * is locked. This will let application windows take precedence over
   * key guard or any other lock screens. Can be used with
   * {@link GAMEACTIVITY_FLAG_KEEP_SCREEN_ON} to turn screen on and display
   * windows directly before showing the key guard window.  Can be used with
   * {@link GAMEACTIVITY_FLAG_DISMISS_KEYGUARD} to automatically fully
   * dismisss non-secure keyguards.  This flag only applies to the top-most
   * full-screen window.
   */
  GAMEACTIVITY_FLAG_SHOW_WHEN_LOCKED = 0x00080000,
  /**
   * Ask that the system wallpaper be shown behind
   * your window.  The window surface must be translucent to be able
   * to actually see the wallpaper behind it; this flag just ensures
   * that the wallpaper surface will be there if this window actually
   * has translucent regions.
   */
  GAMEACTIVITY_FLAG_SHOW_WALLPAPER = 0x00100000,
  /**
   * When set as a window is being added or made
   * visible, once the window has been shown then the system will
   * poke the power manager's user activity (as if the user had woken
   * up the device) to turn the screen on.
   */
  GAMEACTIVITY_FLAG_TURN_SCREEN_ON = 0x00200000,
  /**
   * When set the window will cause the keyguard to
   * be dismissed, only if it is not a secure lock keyguard.  Because such
   * a keyguard is not needed for security, it will never re-appear if
   * the user navigates to another window (in contrast to
   * {@link GAMEACTIVITY_FLAG_SHOW_WHEN_LOCKED}, which will only temporarily
   * hide both secure and non-secure keyguards but ensure they reappear
   * when the user moves to another UI that doesn't hide them).
   * If the keyguard is currently active and is secure (requires an
   * unlock pattern) than the user will still need to confirm it before
   * seeing this window, unless {@link GAMEACTIVITY_FLAG_SHOW_WHEN_LOCKED} has
   * also been set.
   */
  GAMEACTIVITY_FLAG_DISMISS_KEYGUARD = 0x00400000,
};

/**
 * Change the window flags of the given activity.  Calls getWindow().setFlags()
 * of the given activity.
 * Note that some flags must be set before the window decoration is created,
 * see
 * https://developer.android.com/reference/android/view/Window#setFlags(int,%20int).
 * Note also that this method can be called from
 * *any* thread; it will send a message to the main thread of the process
 * where the Java finish call will take place.
 */
void GameActivity_setWindowFlags(GameActivity* activity, uint32_t addFlags,
                                 uint32_t removeFlags);

/**
 * Flags for GameActivity_showSoftInput; see the Java InputMethodManager
 * API for documentation.
 */
enum GameActivityShowSoftInputFlags : uint8_t {
  /**
   * Implicit request to show the input window, not as the result
   * of a direct request by the user.
   */
  GAMEACTIVITY_SHOW_SOFT_INPUT_IMPLICIT = 0x0001,

  /**
   * The user has forced the input method open (such as by
   * long-pressing menu) so it should not be closed until they
   * explicitly do so.
   */
  GAMEACTIVITY_SHOW_SOFT_INPUT_FORCED = 0x0002,
};

/**
 * Show the IME while in the given activity.  Calls
 * InputMethodManager.showSoftInput() for the given activity.  Note that this
 * method can be called from *any* thread; it will send a message to the main
 * thread of the process where the Java call will take place.
 */
void GameActivity_showSoftInput(GameActivity* activity, uint32_t flags);

/**
 * Restarts the input method. Calls InputMethodManager.restartInput().
 * Note that this method can be called from *any* thread; it will send a message
 * to the main thread of the process where the Java call will take place.
 */
void GameActivity_restartInput(GameActivity* activity);

/**
 * Set the text entry state (see documentation of the GameTextInputState struct
 * in the Game Text Input library reference).
 *
 * Ownership of the state is maintained by the caller.
 */
void GameActivity_setTextInputState(GameActivity* activity,
                                    const GameTextInputState* state);

/**
 * Get the last-received text entry state (see documentation of the
 * GameTextInputState struct in the Game Text Input library reference).
 *
 */
void GameActivity_getTextInputState(GameActivity* activity,
                                    GameTextInputGetStateCallback callback,
                                    void* context);

/**
 * Get a pointer to the GameTextInput library instance.
 */
GameTextInput* GameActivity_getTextInput(const GameActivity* activity);

/**
 * Flags for GameActivity_hideSoftInput; see the Java InputMethodManager
 * API for documentation.
 */
enum GameActivityHideSoftInputFlags : uint16_t {
  /**
   * The soft input window should only be hidden if it was not
   * explicitly shown by the user.
   */
  GAMEACTIVITY_HIDE_SOFT_INPUT_IMPLICIT_ONLY = 0x0001,
  /**
   * The soft input window should normally be hidden, unless it was
   * originally shown with {@link GAMEACTIVITY_SHOW_SOFT_INPUT_FORCED}.
   */
  GAMEACTIVITY_HIDE_SOFT_INPUT_NOT_ALWAYS = 0x0002,
};

/**
 * Hide the IME while in the given activity.  Calls
 * InputMethodManager.hideSoftInput() for the given activity.  Note that this
 * method can be called from *any* thread; it will send a message to the main
 * thread of the process where the Java finish call will take place.
 */
void GameActivity_hideSoftInput(GameActivity* activity, uint32_t flags);

/**
 * Get the current window insets of the particular component. See
 * https://developer.android.com/reference/androidx/core/view/WindowInsetsCompat.Type
 * for more details.
 * You can use these insets to influence what you show on the screen.
 */
void GameActivity_getWindowInsets(GameActivity* activity,
                                  GameCommonInsetsType type, ARect* insets);

/**
 * Tells whether the software keyboard is visible or not.
 */
bool GameActivity_isSoftwareKeyboardVisible(GameActivity* activity);

/**
 * Set options on how the IME behaves when it is requested for text input.
 * See
 * https://developer.android.com/reference/android/view/inputmethod/EditorInfo
 * for the meaning of inputType, actionId and imeOptions.
 *
 * <b>Note:</b> currently only TYPE_NULL AND TYPE_CLASS_NUMBER are supported.
 */
void GameActivity_setImeEditorInfo(GameActivity* activity,
                                   enum GameTextInputType inputType,
                                   enum GameTextInputActionType actionId,
                                   enum GameTextInputImeOptions imeOptions);

/**
 * These are getters for Configuration class members. They may be called from
 * any thread.
 */
int GameActivity_getOrientation(GameActivity* activity);
int GameActivity_getColorMode(GameActivity* activity);
int GameActivity_getDensityDpi(GameActivity* activity);
float GameActivity_getFontScale(GameActivity* activity);
int GameActivity_getFontWeightAdjustment(GameActivity* activity);
int GameActivity_getHardKeyboardHidden(GameActivity* activity);
int GameActivity_getKeyboard(GameActivity* activity);
int GameActivity_getKeyboardHidden(GameActivity* activity);
int GameActivity_getLocalesCount(GameActivity* activity);
int GameActivity_getMcc(GameActivity* activity);
int GameActivity_getMnc(GameActivity* activity);
int GameActivity_getNavigation(GameActivity* activity);
int GameActivity_getNavigationHidden(GameActivity* activity);
int GameActivity_getOrientation(GameActivity* activity);
int GameActivity_getScreenHeightDp(GameActivity* activity);
int GameActivity_getScreenLayout(GameActivity* activity);
int GameActivity_getScreenWidthDp(GameActivity* activity);
int GameActivity_getSmallestScreenWidthDp(GameActivity* activity);
int GameActivity_getTouchscreen(GameActivity* activity);
int GameActivity_getUIMode(GameActivity* activity);

/**
 * The functions below return Java locale information.
 *
 * In simple cases there will be just one locale, but it's possible tha
 * there are more than one locale objects. Users are encouraged to write code
 * that handles all locales and not just the first one.
 *
 * The functions in the block below return string values in the provided buffer.
 * Return value is zero if there were no errors, otherwise it's non-zero.
 * If the return value is zero, `dst` will contain a null-terminated string:
 * strlen(dst) <= dst_size - 1.
 * If the return value is non-zero, the content of dst is undefined.
 *
 * Parameters:
 *
 * dst, dst_size: define a receiver buffer. Locale string can be something
 * short like "EN/EN", but it may be longer. You should be safe with a buffer
 * size of 256 bytes.
 *
 * If the buffer is too small, ENOBUFS is returned. Try allocating a larger
 * buffer in this case.
 *
 * localeIdx must be between 0 and the value of GameActivity_getLocalesCount().
 * If localeIdx is out of range, EINVAL is returned.
 *
 * Refer to Java documentation of locales for more information.
 */
int GameActivity_getLocaleLanguage(char* dst, size_t dst_size,
                                   GameActivity* activity, size_t localeIdx);
int GameActivity_getLocaleScript(char* dst, size_t dst_size,
                                 GameActivity* activity, size_t localeIdx);
int GameActivity_getLocaleCountry(char* dst, size_t dst_size,
                                  GameActivity* activity, size_t localeIdx);
int GameActivity_getLocaleVariant(char* dst, size_t dst_size,
                                  GameActivity* activity, size_t localeIdx);

#ifdef __cplusplus
}
#endif

/** @} */

#endif  // ANDROID_GAME_SDK_GAME_ACTIVITY_H<|MERGE_RESOLUTION|>--- conflicted
+++ resolved
@@ -45,13 +45,6 @@
 
 #define GAMEACTIVITY_MAJOR_VERSION 4
 #define GAMEACTIVITY_MINOR_VERSION 0
-<<<<<<< HEAD
-#define GAMEACTIVITY_BUGFIX_VERSION 5
-#define GAMEACTIVITY_PACKED_VERSION                            \
-    ANDROID_GAMESDK_PACKED_VERSION(GAMEACTIVITY_MAJOR_VERSION, \
-                                   GAMEACTIVITY_MINOR_VERSION, \
-                                   GAMEACTIVITY_BUGFIX_VERSION)
-=======
 #define GAMEACTIVITY_BUGFIX_VERSION 0
 #define GAMEACTIVITY_PACKED_VERSION                          \
   ANDROID_GAMESDK_PACKED_VERSION(GAMEACTIVITY_MAJOR_VERSION, \
@@ -75,7 +68,6 @@
   GAMECOMMON_INSETS_TYPE_WATERFALL,
   GAMECOMMON_INSETS_TYPE_COUNT
 } GameCommonInsetsType;
->>>>>>> f0eaf396
 
 /**
  * {@link GameActivityCallbacks}
