package net.jimblackler.istresser;

import android.app.ActivityManager;
import android.content.Context;
import android.content.Intent;
import android.content.pm.PackageInfo;
import android.content.pm.PackageManager;
import android.net.Uri;
import android.os.Build;
import android.os.Bundle;
import android.os.Debug;
import android.support.v7.app.AppCompatActivity;
import android.util.Log;
import android.widget.TextView;

import com.google.common.collect.HashMultiset;
import com.google.common.collect.ImmutableSet;
import com.google.common.collect.Lists;
import com.google.common.collect.Multiset;

import org.json.JSONException;
import org.json.JSONObject;

import java.io.BufferedReader;
import java.io.FileNotFoundException;
import java.io.IOException;
import java.io.InputStreamReader;
import java.io.PrintStream;
import java.util.ArrayList;
import java.util.HashMap;
import java.util.List;
import java.util.Locale;
import java.util.Map;
import java.util.Objects;
import java.util.Scanner;
import java.util.Set;
import java.util.Timer;
import java.util.TimerTask;
import java.util.regex.Matcher;
import java.util.regex.Pattern;

public class MainActivity extends AppCompatActivity {
  private static final String TAG = MainActivity.class.getSimpleName();

  static {
    System.loadLibrary("native-lib");
  }

  private ArrayList<byte[]> data = Lists.newArrayList();

  private Multiset<Integer> onTrims = HashMultiset.create();
  private long nativeAllocatedByTest;
  private long recordNativeHeapAllocatedSize;
  private int totalTrims = 0;
  private PrintStream resultsStream = System.out;
  private boolean pauseAllocation = false;
  private long startTime;
  private Set<String> memInfoWhitelist = ImmutableSet.of("MemTotal", "CommitLimit");
  private int scenario;
  private long availMemAtLastOnTrimMemory;
  private List<Integer> pids;

  private static String memoryString(long bytes) {
    return String.format(Locale.getDefault(), "%.1f MB", (float) bytes / (1024 * 1024));
  }

  private static String execute(String... args) throws IOException {
    try (
        InputStreamReader inputStreamReader =
            new InputStreamReader(new ProcessBuilder(args).start().getInputStream());
        BufferedReader reader = new BufferedReader(inputStreamReader)) {
      String newline = System.getProperty("line.separator");
      StringBuilder output = new StringBuilder();
      String line;
      while ((line = reader.readLine()) != null) {
        if (output.length() > 0) {
          output.append(newline);
        }
        output.append(line);
      }
      return output.toString();
    }
  }

  private static Map<String, Long> processMeminfo(String meminfoText) {
    Map<String, Long> output = new HashMap<>();
    Pattern pattern = Pattern.compile("([^:]+)[^\\d]*(\\d+).*\n");

    Matcher matcher = pattern.matcher(meminfoText);

    while (matcher.find()) {
<<<<<<< HEAD
      output.put(matcher.group(1), Long.parseLong(matcher.group(2)));
=======
      output.put(matcher.group(1), Integer.parseInt(Objects.requireNonNull(matcher.group(2))));
>>>>>>> 4ea0778c
    }
    return output;
  }

  private static List<Integer> parseList(String string) {
    Scanner scanner = new Scanner(string);
    List<Integer> list = new ArrayList<>();
    while (scanner.hasNextInt()) {
      list.add(scanner.nextInt());
    }
    return list;
  }

  private static int[] toIntArray(List<Integer> list) {
    int[] ints = new int[list.size()];
    for (int i = 0; i < ints.length; i++)
      ints[i] = list.get(i);
    return ints;
  }

  @Override
  protected void onCreate(Bundle savedInstanceState) {
    super.onCreate(savedInstanceState);
    setContentView(R.layout.activity_main);
    try {
      JSONObject report = new JSONObject();

      PackageInfo packageInfo = getPackageManager().getPackageInfo(getPackageName(), 0);
      String result = execute("pidof", packageInfo.packageName);
      this.pids = parseList(result);
      report.put("version", packageInfo.versionCode);
      Intent launchIntent = getIntent();
      if ("com.google.intent.action.TEST_LOOP".equals(launchIntent.getAction())) {
        Uri logFile = launchIntent.getData();
        if (logFile != null) {
          String logPath = logFile.getEncodedPath();
          if (logPath != null) {
            Log.i(TAG, "Log file " + logPath);
            try {
              resultsStream = new PrintStream(
                  Objects.requireNonNull(getContentResolver().openOutputStream(logFile)));
            } catch (FileNotFoundException e) {
              e.printStackTrace();
            }
          }
        }
        int scenario = launchIntent.getIntExtra("scenario", 0);
        this.scenario = scenario;
        report.put("scenario", scenario);
      }
      JSONObject build = new JSONObject();

      build.put("ID", Build.ID);
      build.put("DISPLAY", Build.DISPLAY);
      build.put("PRODUCT", Build.PRODUCT);
      build.put("DEVICE", Build.DEVICE);
      build.put("BOARD", Build.BOARD);
      build.put("MANUFACTURER", Build.MANUFACTURER);
      build.put("BRAND", Build.BRAND);
      build.put("MODEL", Build.MODEL);
      build.put("BOOTLOADER", Build.BOOTLOADER);
      build.put("HARDWARE", Build.HARDWARE);
      build.put("BASE_OS", Build.VERSION.BASE_OS);
      build.put("CODENAME", Build.VERSION.CODENAME);
      build.put("INCREMENTAL", Build.VERSION.INCREMENTAL);
      build.put("RELEASE", Build.VERSION.RELEASE);
      build.put("SDK_INT", Build.VERSION.SDK_INT);
      build.put("PREVIEW_SDK_INT", Build.VERSION.PREVIEW_SDK_INT);
      build.put("SECURITY_PATCH", Build.VERSION.SECURITY_PATCH);
      report.put("build", build);

      resultsStream.println(report);
    } catch (JSONException | PackageManager.NameNotFoundException | IOException e) {
      e.printStackTrace();
    }

    this.startTime = System.currentTimeMillis();
    MainActivity outer = this;
    new Timer().schedule(new TimerTask() {
      @Override
      public void run() {
        try {
          JSONObject report = standardInfo();
          ActivityManager.MemoryInfo memoryInfo = getMemoryInfo();
          if (!pauseAllocation) {
            if (outer.scenario == 2 && memoryInfo.availMem <= outer.availMemAtLastOnTrimMemory) {
              releaseMemory(report);
            } else if (outer.scenario == 3 && memoryInfo.lowMemory) {
              releaseMemory(report);
            } else {
              int bytes = 1024 * 1024 * 2;
              nativeAllocatedByTest += bytes;
              boolean succeeded = nativeConsume(bytes);
              if (!succeeded) {
                report.put("allocFailed", true);
              }
              //jvmConsume(1024 * 512);
            }
          }
          resultsStream.println(report);
          updateInfo();
        } catch (JSONException e) {
          e.printStackTrace();
        }
      }
    }, 0, 1000 / 50);
  }

  @Override
  protected void onDestroy() {
    try {
      JSONObject report = standardInfo();
      report.put("onDestroy", true);
      resultsStream.println(report);
    } catch (JSONException e) {
      e.printStackTrace();
    }
    super.onDestroy();
  }

  private void updateRecords() {
    long nativeHeapAllocatedSize = Debug.getNativeHeapAllocatedSize();
    if (nativeHeapAllocatedSize > recordNativeHeapAllocatedSize) {
      recordNativeHeapAllocatedSize = nativeHeapAllocatedSize;
    }
  }

  private void updateInfo() {
    runOnUiThread(() -> {
      updateRecords();
      TextView freeMemory = findViewById(R.id.freeMemory);
      freeMemory.setText(memoryString(Runtime.getRuntime().freeMemory()));

      TextView totalMemory = findViewById(R.id.totalMemory);
      totalMemory.setText(memoryString(Runtime.getRuntime().totalMemory()));

      TextView maxMemory = findViewById(R.id.maxMemory);
      maxMemory.setText(memoryString(Runtime.getRuntime().maxMemory()));

      TextView nativeHeap = findViewById(R.id.nativeHeap);
      nativeHeap.setText(memoryString(Debug.getNativeHeapSize()));

      TextView nativeAllocated = findViewById(R.id.nativeAllocated);
      long nativeHeapAllocatedSize = Debug.getNativeHeapAllocatedSize();
      nativeAllocated.setText(memoryString(nativeHeapAllocatedSize));

      TextView recordNativeAllocated = findViewById(R.id.recordNativeAllocated);
      recordNativeAllocated.setText(memoryString(recordNativeHeapAllocatedSize));

      TextView nativeAllocatedByTestTextView = findViewById(R.id.nativeAllocatedByTest);
      nativeAllocatedByTestTextView.setText(memoryString(nativeAllocatedByTest));

      TextView trimMemoryComplete = findViewById(R.id.trimMemoryComplete);
      trimMemoryComplete.setText(
          String.format(Locale.getDefault(), "%d", onTrims.count(TRIM_MEMORY_COMPLETE)));

      TextView trimMemoryModerate = findViewById(R.id.trimMemoryModerate);
      trimMemoryModerate.setText(
          String.format(Locale.getDefault(), "%d", onTrims.count(TRIM_MEMORY_MODERATE)));

      TextView trimMemoryBackground = findViewById(R.id.trimMemoryBackground);
      trimMemoryBackground.setText(
          String.format(Locale.getDefault(), "%d", onTrims.count(TRIM_MEMORY_BACKGROUND)));

      TextView trimMemoryUiHidden = findViewById(R.id.trimMemoryUiHidden);
      trimMemoryUiHidden.setText(
          String.format(Locale.getDefault(), "%d", onTrims.count(TRIM_MEMORY_UI_HIDDEN)));

      TextView trimMemoryRunningCritical = findViewById(R.id.trimMemoryRunningCritical);
      trimMemoryRunningCritical.setText(
          String.format(Locale.getDefault(), "%d", onTrims.count(TRIM_MEMORY_RUNNING_CRITICAL)));

      TextView trimMemoryRunningLow = findViewById(R.id.trimMemoryRunningLow);
      trimMemoryRunningLow.setText(
          String.format(Locale.getDefault(), "%d", onTrims.count(TRIM_MEMORY_RUNNING_LOW)));

      TextView trimMemoryRunningModerate = findViewById(R.id.trimMemoryRunningModerate);
      trimMemoryRunningModerate.setText(
          String.format(Locale.getDefault(), "%d", onTrims.count(TRIM_MEMORY_RUNNING_MODERATE)));
    });
  }

  void jvmConsume(int bytes) {
    try {
      byte[] array = new byte[bytes];
      for (int count = 0; count < array.length; count++) {
        array[count] = (byte) count;
      }
      data.add(array);
    } catch (OutOfMemoryError e) {
      e.printStackTrace();
    }
  }

  @Override
  public void onTrimMemory(int level) {
    try {
      JSONObject report = standardInfo();
      report.put("onTrimMemory", level);

      if (!pauseAllocation) {
        ActivityManager.MemoryInfo memoryInfo = getMemoryInfo();
        this.availMemAtLastOnTrimMemory = memoryInfo.availMem;
        releaseMemory(report);
      }
      resultsStream.println(report);

      onTrims.add(level);

      updateInfo();
      super.onTrimMemory(level);
      totalTrims++;
      if (totalTrims == 50) {
        try {
          report = standardInfo();
          report.put("exiting", true);
          resultsStream.println(report);
        } catch (JSONException e) {
          e.printStackTrace();
        }
        resultsStream.close();
        finish();
      }
    } catch (JSONException e) {
      throw new RuntimeException(e);
    }
  }

  private void releaseMemory(JSONObject report) throws JSONException {
    nativeAllocatedByTest = 0;
    pauseAllocation = true;
    new Timer().schedule(
        new TimerTask() {
          @Override
          public void run() {
            try {
              JSONObject report = standardInfo();
              resultsStream.println(report);
              freeAll();
              data.clear();
              System.gc();
              new Timer().schedule(new TimerTask() {
                @Override
                public void run() {
                  try {
                    JSONObject report = standardInfo();
                    resultsStream.println(report);
                    pauseAllocation = false;
                  } catch (JSONException e) {
                    e.printStackTrace();
                  }
                }
              }, 1000);
            } catch (JSONException e) {
              e.printStackTrace();
            }
          }
        },
        1000
    );
  }

  private JSONObject standardInfo() throws JSONException {
    updateRecords();
    JSONObject report = new JSONObject();
    report.put("time", System.currentTimeMillis() - this.startTime);
    report.put("totalMemory", Runtime.getRuntime().totalMemory());
    report.put("nativeHeap", Debug.getNativeHeapSize());
    report.put("paused", pauseAllocation);

    try {
      Map<String, Long> meminfo = processMeminfo(execute("cat", "/proc/meminfo"));
      for (Map.Entry<String, Long> entry : meminfo.entrySet()) {
        if (memInfoWhitelist.contains(entry.getKey())) {
          report.put(entry.getKey(), entry.getValue());
        }
      }

      ActivityManager.MemoryInfo memoryInfo = getMemoryInfo();
      report.put("availMem", memoryInfo.availMem);
      report.put("totalMem", memoryInfo.totalMem);
      report.put("threshold", memoryInfo.threshold);
      report.put("lowMemory", memoryInfo.lowMemory);

      ActivityManager activityManager =
          (ActivityManager) Objects.requireNonNull(getSystemService(Context.ACTIVITY_SERVICE));

      if (this.pids != null && !this.pids.isEmpty()) {
        int totalPss = 0;
        int totalPrivateDirty = 0;
        int totalSharedDirty = 0;
        for (Debug.MemoryInfo memoryInfo2 :
            activityManager.getProcessMemoryInfo(toIntArray(this.pids))) {

          totalPss += memoryInfo2.getTotalPss();
          totalPrivateDirty += memoryInfo2.getTotalPrivateDirty();
          totalSharedDirty += memoryInfo2.getTotalSharedDirty();
        }

        report.put("totalPss", totalPss);
        report.put("totalPrivateDirty", totalPrivateDirty);
        report.put("totalSharedDirty", totalSharedDirty);

        String proc_dir = "/proc/" + this.pids.get(0);
        try {
          report.put("oom_score", Integer.parseInt(execute("cat", proc_dir + "/oom_score")));
        } catch (NumberFormatException ex) {
          // Intentionally ignored
        }
      }
    } catch (IOException e) {
      e.printStackTrace();
    }
    return report;
  }

  private ActivityManager.MemoryInfo getMemoryInfo() {
    ActivityManager activityManager =
        (ActivityManager) Objects.requireNonNull(getSystemService(Context.ACTIVITY_SERVICE));
    ActivityManager.MemoryInfo memoryInfo = new ActivityManager.MemoryInfo();
    activityManager.getMemoryInfo(memoryInfo);
    return memoryInfo;
  }

  public native void freeAll();

  public native boolean nativeConsume(int bytes);
}<|MERGE_RESOLUTION|>--- conflicted
+++ resolved
@@ -89,11 +89,7 @@
     Matcher matcher = pattern.matcher(meminfoText);
 
     while (matcher.find()) {
-<<<<<<< HEAD
       output.put(matcher.group(1), Long.parseLong(matcher.group(2)));
-=======
-      output.put(matcher.group(1), Integer.parseInt(Objects.requireNonNull(matcher.group(2))));
->>>>>>> 4ea0778c
     }
     return output;
   }
