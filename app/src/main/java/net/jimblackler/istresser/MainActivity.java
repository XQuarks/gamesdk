package net.jimblackler.istresser;

import android.os.Bundle;
import android.os.Debug;
import android.support.v7.app.AppCompatActivity;
import android.util.Log;
import android.widget.TextView;

import com.google.common.collect.HashMultiset;
import com.google.common.collect.Lists;
import com.google.common.collect.Multiset;

import java.util.ArrayList;
import java.util.Locale;
import java.util.Timer;
import java.util.TimerTask;

public class MainActivity extends AppCompatActivity {
  private static final String TAG = MainActivity.class.getSimpleName();

  static {
    System.loadLibrary("native-lib");
  }

  private ArrayList<byte[]> data = Lists.newArrayList();

  private Multiset<Integer> onTrims = HashMultiset.create();
<<<<<<< HEAD
  private int nativeAllocatedByTest;
=======
  private long recordNativeHeapAllocatedSize;
>>>>>>> e6d76945

  private static String memoryString(long bytes) {
    return String.format(Locale.getDefault(), "%.1f MB", (float) bytes / (1024 * 1024));
  }

  @Override
  protected void onCreate(Bundle savedInstanceState) {
    super.onCreate(savedInstanceState);
    setContentView(R.layout.activity_main);

    System.out.println("test");

    new Timer().schedule(new TimerTask() {
      @Override
      public void run() {
        int bytes = 1024 * 512;
        nativeAllocatedByTest += bytes;
        nativeConsume(bytes);
        //jvmConsume(1024 * 512);

        updateInfo();
      }
    }, 0, 1000 / 50);
  }

  @Override
  protected void onDestroy() {
    super.onDestroy();
    Log.i(TAG, "onDestroy");
  }

  private void updateInfo() {
    runOnUiThread(() -> {
      TextView freeMemory = findViewById(R.id.freeMemory);
      freeMemory.setText(memoryString(Runtime.getRuntime().freeMemory()));

      TextView totalMemory = findViewById(R.id.totalMemory);
      totalMemory.setText(memoryString(Runtime.getRuntime().totalMemory()));

      TextView maxMemory = findViewById(R.id.maxMemory);
      maxMemory.setText(memoryString(Runtime.getRuntime().maxMemory()));

      TextView nativeHeap = findViewById(R.id.nativeHeap);
      nativeHeap.setText(memoryString(Debug.getNativeHeapSize()));

      TextView nativeAllocated = findViewById(R.id.nativeAllocated);
      long nativeHeapAllocatedSize = Debug.getNativeHeapAllocatedSize();
      nativeAllocated.setText(memoryString(nativeHeapAllocatedSize));
      if (nativeHeapAllocatedSize > recordNativeHeapAllocatedSize) {
        recordNativeHeapAllocatedSize = nativeHeapAllocatedSize;
      }

      TextView recordNativeAllocated = findViewById(R.id.recordNativeAllocated);
      recordNativeAllocated.setText(memoryString(recordNativeHeapAllocatedSize));

      TextView nativeAllocatedByTestTextView = findViewById(R.id.nativeAllocatedByTest);
      nativeAllocatedByTestTextView.setText(memoryString(nativeAllocatedByTest));

      TextView trimMemoryComplete = findViewById(R.id.trimMemoryComplete);
      trimMemoryComplete.setText(
          String.format(Locale.getDefault(), "%d", onTrims.count(TRIM_MEMORY_COMPLETE)));

      TextView trimMemoryModerate = findViewById(R.id.trimMemoryModerate);
      trimMemoryModerate.setText(
          String.format(Locale.getDefault(), "%d", onTrims.count(TRIM_MEMORY_MODERATE)));

      TextView trimMemoryBackground = findViewById(R.id.trimMemoryBackground);
      trimMemoryBackground.setText(
          String.format(Locale.getDefault(), "%d", onTrims.count(TRIM_MEMORY_BACKGROUND)));

      TextView trimMemoryUiHidden = findViewById(R.id.trimMemoryUiHidden);
      trimMemoryUiHidden.setText(
          String.format(Locale.getDefault(), "%d", onTrims.count(TRIM_MEMORY_UI_HIDDEN)));

      TextView trimMemoryRunningCritical = findViewById(R.id.trimMemoryRunningCritical);
      trimMemoryRunningCritical.setText(
          String.format(Locale.getDefault(), "%d", onTrims.count(TRIM_MEMORY_RUNNING_CRITICAL)));

      TextView trimMemoryRunningLow = findViewById(R.id.trimMemoryRunningLow);
      trimMemoryRunningLow.setText(
          String.format(Locale.getDefault(), "%d", onTrims.count(TRIM_MEMORY_RUNNING_LOW)));

      TextView trimMemoryRunningModerate = findViewById(R.id.trimMemoryRunningModerate);
      trimMemoryRunningModerate.setText(
          String.format(Locale.getDefault(), "%d", onTrims.count(TRIM_MEMORY_RUNNING_MODERATE)));
    });
  }

  void jvmConsume(int bytes) {
    try {
      byte[] array = new byte[bytes];
      for (int count = 0; count < array.length; count++) {
        array[count] = (byte) count;
      }
      data.add(array);
    } catch (OutOfMemoryError e) {
      e.printStackTrace();
    }
  }

  @Override
  public void onTrimMemory(int level) {
    Log.i(TAG, String.format("onTrimMemory %d", level));

    nativeAllocatedByTest = 0;
    freeAll();
    data.clear();
    System.gc();

    onTrims.add(level);

    updateInfo();
    super.onTrimMemory(level);
  }

  public native void freeAll();
  public native void nativeConsume(int bytes);
}<|MERGE_RESOLUTION|>--- conflicted
+++ resolved
@@ -25,11 +25,8 @@
   private ArrayList<byte[]> data = Lists.newArrayList();
 
   private Multiset<Integer> onTrims = HashMultiset.create();
-<<<<<<< HEAD
   private int nativeAllocatedByTest;
-=======
   private long recordNativeHeapAllocatedSize;
->>>>>>> e6d76945
 
   private static String memoryString(long bytes) {
     return String.format(Locale.getDefault(), "%.1f MB", (float) bytes / (1024 * 1024));
