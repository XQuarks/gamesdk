<?xml version="1.0" encoding="utf-8"?>
<TableLayout xmlns:android="http://schemas.android.com/apk/res/android"
    xmlns:tools="http://schemas.android.com/tools"
    android:layout_width="match_parent"
    android:layout_height="match_parent"
    android:orientation="vertical"
    tools:context=".MainActivity">

    <TableRow
        android:layout_width="match_parent"
        android:layout_height="match_parent">

        <TextView
            style="@style/TableCell"
            android:layout_width="wrap_content"
            android:layout_height="wrap_content"
            android:text="Free Memory" />

        <TextView
            android:id="@+id/freeMemory"
            style="@style/TableCell"
            android:layout_width="wrap_content"
            android:layout_height="wrap_content" />
    </TableRow>

    <TableRow
        android:layout_width="match_parent"
        android:layout_height="match_parent">

        <TextView
            style="@style/TableCell"
            android:layout_width="wrap_content"
            android:layout_height="wrap_content"
            android:text="Total Memory" />

        <TextView
            android:id="@+id/totalMemory"
            style="@style/TableCell"
            android:layout_width="wrap_content"
            android:layout_height="wrap_content" />
    </TableRow>

    <TableRow
        android:layout_width="match_parent"
        android:layout_height="match_parent">

        <TextView
            style="@style/TableCell"
            android:layout_width="wrap_content"
            android:layout_height="wrap_content"
            android:text="Max Memory" />

        <TextView
            android:id="@+id/maxMemory"
            style="@style/TableCell"
            android:layout_width="wrap_content"
            android:layout_height="wrap_content" />
    </TableRow>

    <TableRow
        android:layout_width="match_parent"
        android:layout_height="match_parent">

        <TextView
            style="@style/TableCell"
            android:layout_width="wrap_content"
            android:layout_height="wrap_content"
            android:text="Native Heap Size" />

        <TextView
            android:id="@+id/nativeHeap"
            style="@style/TableCell"
            android:layout_width="wrap_content"
            android:layout_height="wrap_content" />
    </TableRow>

    <TableRow
        android:layout_width="match_parent"
        android:layout_height="match_parent">

        <TextView
            style="@style/TableCell"
            android:layout_width="wrap_content"
            android:layout_height="wrap_content"
            android:text="Native Allocated" />

        <TextView
            android:id="@+id/nativeAllocated"
            style="@style/TableCell"
            android:layout_width="wrap_content"
            android:layout_height="wrap_content" />
    </TableRow>

    <TableRow
        android:layout_width="match_parent"
        android:layout_height="match_parent">

        <TextView
            style="@style/TableCell"
            android:layout_width="wrap_content"
            android:layout_height="wrap_content"
<<<<<<< HEAD
            android:text="Native Allocated By Test" />

        <TextView
            android:id="@+id/nativeAllocatedByTest"
=======
            android:text="Record Native Allocated" />

        <TextView
            android:id="@+id/recordNativeAllocated"
>>>>>>> e6d76945
            style="@style/TableCell"
            android:layout_width="wrap_content"
            android:layout_height="wrap_content" />
    </TableRow>

    <TableRow
        android:layout_width="match_parent"
        android:layout_height="match_parent">

        <TextView
            style="@style/TableCell"
            android:layout_width="wrap_content"
            android:layout_height="wrap_content"
            android:text="TRIM MEMORY COMPLETE" />

        <TextView
            android:id="@+id/trimMemoryComplete"
            style="@style/TableCell"
            android:layout_width="wrap_content"
            android:layout_height="wrap_content" />
    </TableRow>

    <TableRow
        android:layout_width="match_parent"
        android:layout_height="match_parent">

        <TextView
            style="@style/TableCell"
            android:layout_width="wrap_content"
            android:layout_height="wrap_content"
            android:text="TRIM MEMORY MODERATE" />

        <TextView
            android:id="@+id/trimMemoryModerate"
            style="@style/TableCell"
            android:layout_width="wrap_content"
            android:layout_height="wrap_content" />
    </TableRow>

    <TableRow
        android:layout_width="match_parent"
        android:layout_height="match_parent">

        <TextView
            style="@style/TableCell"
            android:layout_width="wrap_content"
            android:layout_height="wrap_content"
            android:text="TRIM MEMORY BACKGROUND" />

        <TextView
            android:id="@+id/trimMemoryBackground"
            style="@style/TableCell"
            android:layout_width="wrap_content"
            android:layout_height="wrap_content" />
    </TableRow>

    <TableRow
        android:layout_width="match_parent"
        android:layout_height="match_parent">

        <TextView
            style="@style/TableCell"
            android:layout_width="wrap_content"
            android:layout_height="wrap_content"
            android:text="TRIM MEMORY UI HIDDEN" />

        <TextView
            android:id="@+id/trimMemoryUiHidden"
            style="@style/TableCell"
            android:layout_width="wrap_content"
            android:layout_height="wrap_content" />
    </TableRow>


    <TableRow
        android:layout_width="match_parent"
        android:layout_height="match_parent">

        <TextView
            style="@style/TableCell"
            android:layout_width="wrap_content"
            android:layout_height="wrap_content"
            android:text="TRIM MEMORY RUNNING CRITICAL" />

        <TextView
            android:id="@+id/trimMemoryRunningCritical"
            style="@style/TableCell"
            android:layout_width="wrap_content"
            android:layout_height="wrap_content" />
    </TableRow>


    <TableRow
        android:layout_width="match_parent"
        android:layout_height="match_parent">

        <TextView
            style="@style/TableCell"
            android:layout_width="wrap_content"
            android:layout_height="wrap_content"
            android:text="TRIM MEMORY RUNNING LOW" />

        <TextView
            android:id="@+id/trimMemoryRunningLow"
            style="@style/TableCell"
            android:layout_width="wrap_content"
            android:layout_height="wrap_content" />
    </TableRow>

    <TableRow
        android:layout_width="match_parent"
        android:layout_height="match_parent">

        <TextView
            style="@style/TableCell"
            android:layout_width="wrap_content"
            android:layout_height="wrap_content"
            android:text="TRIM MEMORY RUNNING MODERATE" />

        <TextView
            android:id="@+id/trimMemoryRunningModerate"
            style="@style/TableCell"
            android:layout_width="wrap_content"
            android:layout_height="wrap_content" />
    </TableRow>

</TableLayout><|MERGE_RESOLUTION|>--- conflicted
+++ resolved
@@ -99,17 +99,27 @@
             style="@style/TableCell"
             android:layout_width="wrap_content"
             android:layout_height="wrap_content"
-<<<<<<< HEAD
             android:text="Native Allocated By Test" />
 
         <TextView
             android:id="@+id/nativeAllocatedByTest"
-=======
+            style="@style/TableCell"
+            android:layout_width="wrap_content"
+            android:layout_height="wrap_content" />
+    </TableRow>
+
+    <TableRow
+        android:layout_width="match_parent"
+        android:layout_height="match_parent">
+
+        <TextView
+            style="@style/TableCell"
+            android:layout_width="wrap_content"
+            android:layout_height="wrap_content"
             android:text="Record Native Allocated" />
 
         <TextView
             android:id="@+id/recordNativeAllocated"
->>>>>>> e6d76945
             style="@style/TableCell"
             android:layout_width="wrap_content"
             android:layout_height="wrap_content" />
