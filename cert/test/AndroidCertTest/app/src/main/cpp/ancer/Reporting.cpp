/*
 * Copyright 2019 The Android Open Source Project
 *
 * Licensed under the Apache License, Version 2.0 (the "License");
 * you may not use this file except in compliance with the License.
 * You may obtain a copy of the License at
 *
 *      http://www.apache.org/licenses/LICENSE-2.0
 *
 * Unless required by applicable law or agreed to in writing, software
 * distributed under the License is distributed on an "AS IS" BASIS,
 * WITHOUT WARRANTIES OR CONDITIONS OF ANY KIND, either express or implied.
 * See the License for the specific language governing permissions and
 * limitations under the License.
 */

#include <atomic>
#include <condition_variable>
#include <fstream>
#include <mutex>
#include <thread>
#include <variant>

#include "Reporting.hpp"
#include "util/Error.hpp"
#include "util/Json.hpp"
#include "util/Log.hpp"
#include "util/WorkerThread.hpp"


//==============================================================================

namespace ancer::reporting {

    namespace {
        constexpr Log::Tag TAG{"ancer::reporting"};
        constexpr Milliseconds DEFAULT_FLUSH_PERIOD_MILLIS = 1000ms;

        class Writer {
        public:
            Writer(const std::string& file) :
                    _file(fopen(file.c_str(), "w")) {}

            Writer(int file_descriptor) :
                    _file(fdopen(file_descriptor, "w")) {}

            ~Writer() {
                fflush(_file);
                fclose(_file);
            }

            Writer& Write(const std::string& str) {
                fwrite(str.data(), sizeof(str[0]), str.length(), _file);
                return *this;
            }

            void Flush() {
                fflush(_file);
            }

        private:
            FILE* _file;
        };


        // ---------------------------------------------------------------------


        class ReportSerializerBase {
        public:
            explicit ReportSerializerBase(Writer* w) : _writer(w) {}

            virtual ~ReportSerializerBase() = default;

            virtual void Write(const Datum& d) = 0;

            virtual void Write(const std::string& s) = 0;

            virtual void Flush() { _writer->Flush(); }

            Writer& GetWriter() { return *_writer; }

        private:

            Writer* _writer;
        };

        /**
         * ReportSerializer_Immediate - writes logs immediately
         * to the specified Writer, flushing after every write
         */
        class ReportSerializer_Immediate : public ReportSerializerBase {
        public:
            explicit ReportSerializer_Immediate(Writer* writer) :
                    ReportSerializerBase(writer) {}

            void Write(const Datum& d) override {
                _worker.Run(
                        [this, d](state* s) {
                            auto j = Json(d);
                            GetWriter().Write(j.dump()).Write("\n").Flush();
                        });
            }

            void Write(const std::string& msg) override {
                _worker.Run(
                        [this, msg](state* s) {
                            GetWriter().Write(msg).Write("\n").Flush();
                        });
            }

        private:
            struct state {
            };
            WorkerThread<state> _worker = {
                    "ReportSerializer_Immediate",
                    samples::Affinity::Odd
            };
        };

        /**
         * ReportSerializer_Manual - sends report data to ofstream
         * (which may flush when OS wants to), but explicitly flushed
         * when flush() is called.
         */
        class ReportSerializer_Manual : public ReportSerializerBase {
        public:
            explicit ReportSerializer_Manual(Writer* writer) :
                    ReportSerializerBase(writer) {}

            void Write(const Datum& d) override {
                _worker.Run(
                        [this, d](state* s) {
                            auto j = Json(d);
                            GetWriter().Write(j.dump()).Write("\n");
                        });
            }

            void Write(const std::string& msg) override {
                _worker.Run(
                        [this, msg](state* s) {
                            GetWriter().Write(msg).Write("\n");
                        });
            }

        private:
            struct state {
            };
            WorkerThread<state> _worker = {
                    "ReportSerializer_Manual",
                    samples::Affinity::Odd
            };
        };

        // from https://en.cppreference.com/w/cpp/utility/variant/visit
        template <class... Ts>
        struct overloaded : Ts ... { using Ts::operator()...; };
        template <class... Ts> overloaded(Ts...) -> overloaded<Ts...>;

        /**
         * ReportSerializer_Periodic - stores writes in memory, serializing and
         * flushing periodically. See SetFlushPeriod()
         */
        class ReportSerializer_Periodic : public ReportSerializerBase {
        public:
            explicit ReportSerializer_Periodic(Writer* writer) :
                    ReportSerializerBase(writer) {

                _write_thread = std::thread(
                        [this]() {

                            while ( _alive.load(std::memory_order_relaxed)) {
                                auto start_time = std::chrono::steady_clock::now();
                                Flush();
                                auto end_time = std::chrono::steady_clock::now();
                                auto elapsed = end_time - start_time;
                                auto sleep_time = _flush_period - elapsed;
                                if ( sleep_time > Duration::zero()) {
                                    std::this_thread::sleep_for(sleep_time);
                                }
                            }
                        });
            }

            ~ReportSerializer_Periodic() override {
                Log::I(
                        TAG,
                        "ReportSerializer_Periodic::dtor - _numWrites: %d - "
                        "stopping write thread...",
                        _num_writes);
                _alive.store(false, std::memory_order_relaxed);
                _write_thread.join();
                Log::I(TAG, "ReportSerializer_Periodic::dtor - DONE");
            }

            void SetFlushPeriod(Duration duration) {
                _flush_period = duration;
            }

            [[nodiscard]] auto
            GetFlushPeriod() const noexcept { return _flush_period; }

            void Write(const Datum& d) override {
                std::lock_guard<std::mutex> lock(_write_lock);
                _num_writes++;
                _log_items.emplace_back(d);
            }

            void Write(const std::string& msg) override {
                std::lock_guard<std::mutex> lock(_write_lock);
                _num_writes++;
                _log_items.emplace_back(msg);
            }

            void Flush() override {
                std::lock_guard<std::mutex> lock(_write_lock);

                if ( !_log_items.empty()) {

                    Log::I( TAG,
                            "ReportSerializer_Periodic::Flush - writing %d items",
                            _log_items.size());

                    auto& out = GetWriter();
                    for ( const auto& i : _log_items ) {
                        std::visit(
                                overloaded{
                                        [&out](Datum d) {
                                            auto j = Json(d);
                                            out.Write(j.dump()).Write("\n");
                                        },
                                        [&out](std::string s) {
                                            out.Write(s).Write("\n");
                                        }
                                }, i);
                    }

                    _log_items.clear();
                    out.Flush();
                }
            }

        private:
            using log_item = std::variant<Datum, std::string>;

            std::atomic<bool> _alive{true};
            Duration _flush_period = DEFAULT_FLUSH_PERIOD_MILLIS;
            std::vector<log_item> _log_items;
            std::mutex _write_lock;
            std::thread _write_thread;
            size_t _num_writes = 0;
        };


        // ---------------------------------------------------------------------


        std::unique_ptr<ReportSerializerBase>
        MakeReportSerializer(ReportFlushMode mode, Writer* writer) {
            switch ( mode ) {
            case ReportFlushMode::Immediate:
                return std::move(
                        std::make_unique<ReportSerializer_Immediate>(writer));
            case ReportFlushMode::Manual:
                return std::move(
                        std::make_unique<ReportSerializer_Manual>(writer));
            case ReportFlushMode::Periodic:
                auto p = std::make_unique<ReportSerializer_Periodic>(
                        writer);
                p->SetFlushPeriod(GetPeriodicFlushModePeriod());
                return std::move(p);
            }
        }

        // ---------------------------------------------------------------------

        std::unique_ptr<Writer> _writer;
        ReportFlushMode _report_flush_mode = ReportFlushMode::Periodic;
        std::unique_ptr<ReportSerializerBase> _report_serializer;
        Duration _periodic_report_serializer_flush_period =
                DEFAULT_FLUSH_PERIOD_MILLIS;
    }


    void OpenReportLog(const std::string& file) {
<<<<<<< HEAD
        if ( _ofs.is_open()) {
          // It's fine if it happens that the report file is already open.
          // Opening happens upon Android MainActivity creation, that at times is recycled and
          // re-created as Android takes allocated resources back.
          Log::I(TAG, "OpenReportLog - File \"" + file + "\" was already open.");
        } else {
          _ofs = std::ofstream(file.c_str(), std::ofstream::out);
          Log::I(TAG, "OpenReportLog - Opened report log file \"" + file + "\"");
        }
        if (_report_serializer == nullptr) {
          _report_serializer = MakeReportSerializer(_report_flush_mode, _ofs);
        }
=======
        if (_writer) {
            FatalError(
                    TAG,
                    "Called OpenReportLog on an already open report; please "
                    "call CloseReportLog() first");
        }

        _writer = std::make_unique<Writer>(file);
        _report_serializer = MakeReportSerializer(
                _report_flush_mode, _writer.get());

        Log::I(TAG, "OpenReportLog - Opened report log file \"" + file + "\"");
>>>>>>> 1853aadc
    }

    void OpenReportLog(int file_descriptor) {
        if (_writer) {
            FatalError(
                    TAG,
                    "Called OpenReportLog on an already open report; please "
                    "call CloseReportLog() first");
        }

        _writer = std::make_unique<Writer>(file_descriptor);
        _report_serializer = MakeReportSerializer(
                _report_flush_mode, _writer.get());

        Log::I(TAG, "OpenReportLog - Opened report log using file descriptor %d",
                file_descriptor);
    }


    void CloseReportLog() {
        if ( _report_serializer ) {
            _report_serializer->Flush();
            _report_serializer = nullptr;
        }
        _writer = nullptr;
    }

    void SetReportLogFlushMode(ReportFlushMode mode) {
        if ( mode != _report_flush_mode ) {
            _report_flush_mode = mode;
            if (_writer) {
                _report_serializer = MakeReportSerializer(mode, _writer.get());
            }
        }
    }

    ReportFlushMode GetReportLogFlushMode() {
        return _report_flush_mode;
    }

    void SetPeriodicFlushModePeriod(Duration duration) {
        _periodic_report_serializer_flush_period = duration;
        switch ( _report_flush_mode ) {
        case ReportFlushMode::Periodic:
            dynamic_cast<ReportSerializer_Periodic*>(
                    _report_serializer.get())->SetFlushPeriod(
                        _periodic_report_serializer_flush_period);
        default:break;
        }
    }

    Duration GetPeriodicFlushModePeriod() noexcept {
        return _periodic_report_serializer_flush_period;
    }


    void WriteToReportLog(const reporting::Datum& d) {
        if ( !_report_serializer ) {
            FatalError(TAG, "Attempt to write to report log without opening "
                            "log first.");
        }
        _report_serializer->Write(d);
    }

    void WriteToReportLog(const std::string& s) {
        if ( !_report_serializer ) {
            FatalError(TAG, "Attempt to write to report log without opening "
                            "log first.");
        }
        _report_serializer->Write(s);
    }

    void FlushReportLogQueue() {
        if ( !_report_serializer ) {
            FatalError(TAG, "Attempt to write to report log without opening "
                            "log first.");
        }
        _report_serializer->Flush();
    }
} // namespace ancer::reporting<|MERGE_RESOLUTION|>--- conflicted
+++ resolved
@@ -281,51 +281,39 @@
                 DEFAULT_FLUSH_PERIOD_MILLIS;
     }
 
-
-    void OpenReportLog(const std::string& file) {
-<<<<<<< HEAD
-        if ( _ofs.is_open()) {
-          // It's fine if it happens that the report file is already open.
-          // Opening happens upon Android MainActivity creation, that at times is recycled and
-          // re-created as Android takes allocated resources back.
-          Log::I(TAG, "OpenReportLog - File \"" + file + "\" was already open.");
+    void OpenReportLog(const std::string &file) {
+        if (_writer) {
+            // It's fine if it happens that the report writer is already
+            // instantiated. Instantiation happens upon Android MainActivity
+            // creation, that at times is recycled and re-created as Android
+            // takes allocated resources back.
+            Log::I(TAG, "OpenReportLog - File \"%s\" was already open.",
+                  file.c_str());
         } else {
-          _ofs = std::ofstream(file.c_str(), std::ofstream::out);
-          Log::I(TAG, "OpenReportLog - Opened report log file \"" + file + "\"");
-        }
-        if (_report_serializer == nullptr) {
-          _report_serializer = MakeReportSerializer(_report_flush_mode, _ofs);
-        }
-=======
-        if (_writer) {
-            FatalError(
-                    TAG,
-                    "Called OpenReportLog on an already open report; please "
-                    "call CloseReportLog() first");
-        }
-
-        _writer = std::make_unique<Writer>(file);
-        _report_serializer = MakeReportSerializer(
-                _report_flush_mode, _writer.get());
-
-        Log::I(TAG, "OpenReportLog - Opened report log file \"" + file + "\"");
->>>>>>> 1853aadc
+            _writer = std::make_unique<Writer>(file);
+            Log::I(TAG, "OpenReportLog - Opened report log file \"%s\"",
+                  file.c_str());
+        }
+        if (_report_serializer==nullptr) {
+            _report_serializer =
+                  MakeReportSerializer(_report_flush_mode, _writer.get());
+        }
     }
 
     void OpenReportLog(int file_descriptor) {
         if (_writer) {
-            FatalError(
-                    TAG,
-                    "Called OpenReportLog on an already open report; please "
-                    "call CloseReportLog() first");
-        }
-
-        _writer = std::make_unique<Writer>(file_descriptor);
-        _report_serializer = MakeReportSerializer(
-                _report_flush_mode, _writer.get());
-
-        Log::I(TAG, "OpenReportLog - Opened report log using file descriptor %d",
-                file_descriptor);
+            Log::I(TAG, "OpenReportLog - File \"%d\" was already open.",
+                  file_descriptor);
+        } else {
+            _writer = std::make_unique<Writer>(file_descriptor);
+            Log::I(TAG, "OpenReportLog - Opened report log using file "
+                        "descriptor %d", file_descriptor);
+        }
+
+        if (_report_serializer==nullptr) {
+            _report_serializer =
+                  MakeReportSerializer(_report_flush_mode, _writer.get());
+        }
     }
 
 
