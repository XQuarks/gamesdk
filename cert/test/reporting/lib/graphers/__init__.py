--- conflicted
+++ resolved
@@ -27,16 +27,9 @@
 from .mprotect_suite_handler import MProtectSuiteHandler
 
 HANDLERS = [
-<<<<<<< HEAD
     AffinityTestSuiteHandler, BufferStorageSuiteHandler,
     HalfFloatPrecisionSuiteHandler, MemoryAllocationSuiteHandler,
     MarchingCubesSuiteHandler, MProtectSuiteHandler
 ]
-=======
-    AffinityTestSuiteHandler, HalfFloatPrecisionSuiteHandler,
-    MemoryAllocationSuiteHandler, MarchingCubesSuiteHandler,
-    MProtectSuiteHandler
-]
 """List containing all registered SuiteHandler implementations to
-render charts."""
->>>>>>> d47017e0
+render charts."""