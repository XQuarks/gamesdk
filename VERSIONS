--- conflicted
+++ resolved
@@ -6,13 +6,8 @@
 # Nickname      JetPackName             ProjectName             Version  JetPackSubscript
 #
 AGDK            NA                      NA                      2022.1.1 alpha01
-<<<<<<< HEAD
-swappy          games-frame-pacing      games-frame-pacing      2.0.0
-tuningfork      games-performance-tuner games-performance-tuner 2.0.0    alpha03
-=======
 swappy          games-frame-pacing      games-frame-pacing      2.1.0    rc01
 tuningfork      games-performance-tuner games-performance-tuner 2.0.0    alpha05
->>>>>>> e9227f3d
 oboe            oboe                    None                    1.0.1    alpha01
 game_activity   games-activity          game-activity           2.1.0    alpha02
 game_text_input games-text-input        game-text-input         2.1.0    alpha02
