--- conflicted
+++ resolved
@@ -9,14 +9,7 @@
 swappy          games-frame-pacing      games-frame-pacing      2.2.0    alpha01
 tuningfork      games-performance-tuner games-performance-tuner 2.0.0    beta01
 oboe            oboe                    None                    1.0.1    alpha01
-<<<<<<< HEAD
-game_activity   games-activity          game-activity           2.0.0    rc01
-game_text_input games-text-input        game-text-input         2.0.0
-paddleboat      games-controller        games-controller        2.0.0    rc01
-memory_advice   games-memory-advice     games-memory-advice     2.0.0    beta01
-=======
 game_activity   games-activity          game-activity           3.0.0    rc01
 game_text_input games-text-input        game-text-input         3.0.0    rc01
 paddleboat      games-controller        games-controller        2.1.0    alpha01
-memory_advice   games-memory-advice     games-memory-advice     2.1.0    beta01
->>>>>>> 884a5e75
+memory_advice   games-memory-advice     games-memory-advice     2.1.0    beta01