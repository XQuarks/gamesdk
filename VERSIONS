--- conflicted
+++ resolved
@@ -5,15 +5,6 @@
 #
 # Nickname      JetPackName             ProjectName    Version  JetPackSubscript
 #
-<<<<<<< HEAD
-AGDK            NA                      NA             2021.0.0
-swappy          games-frame-pacing      None           1.10.0   rc01
-tuningfork      games-performance-tuner None           1.5.0
-oboe            oboe                    None           1.0.0
-game_activity   games-activity          GameActivity   1.1.0    rc01
-game_text_input games-text-input        GameTextInput  1.1.0
-paddleboat      games-controller        GameController 1.1.0    rc01
-=======
 AGDK            NA                      NA             2022.0.0
 swappy          games-frame-pacing      None           1.10.0
 tuningfork      games-performance-tuner None           1.5.0
@@ -21,5 +12,4 @@
 game_activity   games-activity          GameActivity   1.1.0
 game_text_input games-text-input        GameTextInput  1.1.0
 paddleboat      games-controller        GameController 1.1.0
->>>>>>> 9f48ea75
 memory_advice   games-memory-advice     None           1.0.0    alpha01