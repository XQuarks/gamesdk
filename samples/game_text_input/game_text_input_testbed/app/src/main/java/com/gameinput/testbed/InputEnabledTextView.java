/*
 * Copyright (C) 2021 The Android Open Source Project
 *
 * Licensed under the Apache License, Version 2.0 (the "License");
 * you may not use this file except in compliance with the License.
 * You may obtain a copy of the License at
 *
 *      http://www.apache.org/licenses/LICENSE-2.0
 *
 * Unless required by applicable law or agreed to in writing, software
 * distributed under the License is distributed on an "AS IS" BASIS,
 * WITHOUT WARRANTIES OR CONDITIONS OF ANY KIND, either express or implied.
 * See the License for the specific language governing permissions and
 * limitations under the License.
 */
package com.gametextinput.testbed;

import static android.view.inputmethod.EditorInfo.IME_ACTION_NONE;
import static android.view.inputmethod.EditorInfo.IME_FLAG_NO_FULLSCREEN;

import android.content.Context;
import android.util.AttributeSet;
import android.util.Log;
import android.view.View;
import android.view.inputmethod.EditorInfo;
<<<<<<< HEAD
import android.util.Log;

=======
>>>>>>> f0eaf396
import androidx.core.graphics.Insets;
import com.google.androidgamesdk.gametextinput.GameTextInput;
import com.google.androidgamesdk.gametextinput.InputConnection;
import com.google.androidgamesdk.gametextinput.Listener;
import com.google.androidgamesdk.gametextinput.Settings;
import com.google.androidgamesdk.gametextinput.State;

public class InputEnabledTextView extends View implements Listener {
<<<<<<< HEAD
    private static final String LOG_TAG = "InputEnabledTextView";

    public InputConnection mInputConnection;
=======
  private static final String LOG_TAG = "InputEnabledTextView";
>>>>>>> f0eaf396

  public InputConnection mInputConnection;

  public InputEnabledTextView(Context context, AttributeSet attrs) {
    super(context, attrs);
  }

  public InputEnabledTextView(Context context) {
    super(context);
  }

  public void createInputConnection(int inputType) {
    EditorInfo editorInfo = new EditorInfo();
    // Note that if you use TYPE_CLASS_TEXT, the IME may fill the whole window because we
    // are in landscape and the events aren't reflected back to it, so you can't see what
    // you're typing. This needs fixing.
    editorInfo.inputType = inputType;
    editorInfo.actionId = IME_ACTION_NONE;
    // IME_FLAG_NO_FULLSCREEN is needed to avoid the IME UI covering the whole display
    // and presenting an 'Execute' button in landscape mode.
    editorInfo.imeOptions = IME_FLAG_NO_FULLSCREEN;
    mInputConnection = new InputConnection(this.getContext(), this, new Settings(editorInfo, true))
                           .setListener(this);
  }

<<<<<<< HEAD
    // Called when the IME has changed the input
    @Override
    public void stateChanged(State newState, boolean dismissed) {
        Log.d(LOG_TAG, "stateChanged: " + newState + " dismissed: " + dismissed);
        onTextInputEventNative(newState);
    }

    @Override
    public void onEditorAction(int action) {
        Log.d(LOG_TAG, "onEditorAction: " + action);
=======
  @Override
  public InputConnection onCreateInputConnection(EditorInfo outAttrs) {
    Log.d(LOG_TAG, "onCreateInputConnection. isActive: "
        + mInputConnection.getSoftKeyboardActive());
    if(!mInputConnection.getSoftKeyboardActive()) {
      return null;
    }
    if (outAttrs != null) {
      GameTextInput.copyEditorInfo(mInputConnection.getEditorInfo(), outAttrs);
>>>>>>> f0eaf396
    }
    return mInputConnection;
  }

<<<<<<< HEAD
    @Override
    public void onImeInsetsChanged(Insets insets) {
        Log.d(LOG_TAG, "insetsChanged: " + insets);
    }

    @Override
    public void onSoftwareKeyboardVisibilityChanged(boolean visible) {
        Log.d(LOG_TAG, "onSoftwareKeyboardVisibilityChanged: " + visible);
    }
=======
  // Called when the IME has changed the input
  @Override
  public void stateChanged(State newState, boolean dismissed) {
    Log.d(LOG_TAG, "stateChanged: " + newState + " dismissed: " + dismissed);
    onTextInputEventNative(newState);
  }

  @Override
  public void onEditorAction(int action) {
    Log.d(LOG_TAG, "onEditorAction: " + action);
  }

  @Override
  public void onImeInsetsChanged(Insets insets) {
    Log.d(LOG_TAG, "insetsChanged: " + insets);
  }

  @Override
  public void onSoftwareKeyboardVisibilityChanged(boolean visible) {
    Log.d(LOG_TAG, "onSoftwareKeyboardVisibilityChanged: " + visible);
  }
>>>>>>> f0eaf396

  private native void onTextInputEventNative(State softKeyboardEvent);
}<|MERGE_RESOLUTION|>--- conflicted
+++ resolved
@@ -23,11 +23,6 @@
 import android.util.Log;
 import android.view.View;
 import android.view.inputmethod.EditorInfo;
-<<<<<<< HEAD
-import android.util.Log;
-
-=======
->>>>>>> f0eaf396
 import androidx.core.graphics.Insets;
 import com.google.androidgamesdk.gametextinput.GameTextInput;
 import com.google.androidgamesdk.gametextinput.InputConnection;
@@ -36,13 +31,7 @@
 import com.google.androidgamesdk.gametextinput.State;
 
 public class InputEnabledTextView extends View implements Listener {
-<<<<<<< HEAD
-    private static final String LOG_TAG = "InputEnabledTextView";
-
-    public InputConnection mInputConnection;
-=======
   private static final String LOG_TAG = "InputEnabledTextView";
->>>>>>> f0eaf396
 
   public InputConnection mInputConnection;
 
@@ -68,18 +57,6 @@
                            .setListener(this);
   }
 
-<<<<<<< HEAD
-    // Called when the IME has changed the input
-    @Override
-    public void stateChanged(State newState, boolean dismissed) {
-        Log.d(LOG_TAG, "stateChanged: " + newState + " dismissed: " + dismissed);
-        onTextInputEventNative(newState);
-    }
-
-    @Override
-    public void onEditorAction(int action) {
-        Log.d(LOG_TAG, "onEditorAction: " + action);
-=======
   @Override
   public InputConnection onCreateInputConnection(EditorInfo outAttrs) {
     Log.d(LOG_TAG, "onCreateInputConnection. isActive: "
@@ -89,22 +66,10 @@
     }
     if (outAttrs != null) {
       GameTextInput.copyEditorInfo(mInputConnection.getEditorInfo(), outAttrs);
->>>>>>> f0eaf396
     }
     return mInputConnection;
   }
 
-<<<<<<< HEAD
-    @Override
-    public void onImeInsetsChanged(Insets insets) {
-        Log.d(LOG_TAG, "insetsChanged: " + insets);
-    }
-
-    @Override
-    public void onSoftwareKeyboardVisibilityChanged(boolean visible) {
-        Log.d(LOG_TAG, "onSoftwareKeyboardVisibilityChanged: " + visible);
-    }
-=======
   // Called when the IME has changed the input
   @Override
   public void stateChanged(State newState, boolean dismissed) {
@@ -126,7 +91,6 @@
   public void onSoftwareKeyboardVisibilityChanged(boolean visible) {
     Log.d(LOG_TAG, "onSoftwareKeyboardVisibilityChanged: " + visible);
   }
->>>>>>> f0eaf396
 
   private native void onTextInputEventNative(State softKeyboardEvent);
 }